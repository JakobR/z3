
/*++
Copyright (c) 2006 Microsoft Corporation

Module Name:

    theory_arith.h

Abstract:

    <abstract>

Author:

    Leonardo de Moura (leonardo) 2008-04-21.

Revision History:

--*/
#ifndef _THEORY_ARITH_H_
#define _THEORY_ARITH_H_

#include"smt_theory.h"
#include"map.h"
#include"heap.h"
#include"nat_set.h"
#include"inf_rational.h"
#include"s_integer.h"
#include"inf_s_integer.h"
#include"arith_decl_plugin.h"
#include"theory_arith_params.h"
#include"arith_eq_adapter.h"
#include"numeral_factory.h"
#include"obj_pair_hashtable.h"
#include"old_interval.h"
#include"grobner.h"
#include"arith_simplifier_plugin.h"
#include"arith_eq_solver.h"
#include"theory_opt.h"
#include"uint_set.h"

namespace smt {
    
    struct theory_arith_stats {
        unsigned m_conflicts, m_add_rows, m_pivots, m_diseq_cs, m_gomory_cuts, m_branches, m_gcd_tests;
        unsigned m_assert_lower, m_assert_upper, m_assert_diseq, m_core2th_eqs, m_core2th_diseqs;
        unsigned m_th2core_eqs, m_th2core_diseqs, m_bound_props, m_offset_eqs, m_fixed_eqs, m_offline_eqs;
        unsigned m_max_min; 
        unsigned m_gb_simplify, m_gb_superpose, m_gb_compute_basis, m_gb_num_processed;
        unsigned m_nl_branching, m_nl_linear, m_nl_bounds, m_nl_cross_nested;

        void reset() { memset(this, 0, sizeof(theory_arith_stats)); }
        theory_arith_stats() { reset(); }
    };


    /**
       - There are 3 kinds of variables in the tableau: base, quasi-base,
       and non-base
       
       - Each base var and quasi-base var v owns a row R(v). 
       
       - If v is a base var, then R(v) contains v and other non-base variables.
       
       - If v is a quasi-base var, then R(v) contains v and other base and
       non-base variables.
       
       - Each quasi-base var occurs only once in the tableau (i.e., it
       occurs in R(v)).
       
       - A quasi-base var does not have upper&lower bounds and distinct set.
       
       - A quasi-base var v can be transformed into a base var by
       eliminating the base vars v' in R(v).  This can be accomplished by
       adding -c * R(v') where c is the coefficient of v' in R(v).
       
       - A column is used to store the occurrences of a non-base var v' in
       rows R(v), where v is a base variable.
       
       - An implied bound stores the linear equation that implied it.
       
    */

    template<typename Ext>
    class theory_arith : public theory, public theory_opt, private Ext {
    public:
        typedef typename Ext::numeral     numeral;
        typedef typename Ext::inf_numeral inf_numeral;
        typedef vector<numeral> numeral_vector; 
        typedef map<rational, theory_var, obj_hash<rational>, default_eq<rational> > rational2var;

        static const int    dead_row_id = -1;
    protected:
        bool proofs_enabled() const { return get_manager().proofs_enabled(); }
        bool coeffs_enabled() const { return proofs_enabled() || m_bound_watch != null_bool_var; }
        
        struct linear_monomial {
            numeral     m_coeff;
            theory_var  m_var;
            linear_monomial():m_var(null_theory_var) {}
            linear_monomial(numeral const & c, theory_var v):m_coeff(c), m_var(v) {}
        };

        /**
           \brief A row_entry is:  m_var*m_coeff

           m_col_idx points to the place in the
           column where the variable occurs.
        */
        struct row_entry {
            numeral     m_coeff;
            theory_var  m_var;
            union {
                int       m_col_idx;
                int       m_next_free_row_entry_idx;
            };
            
            row_entry():m_var(0), m_col_idx(0) {}
            row_entry(numeral const & c, theory_var v): m_coeff(c), m_var(v), m_col_idx(0) {}
            bool is_dead() const { return m_var == null_theory_var; }
        };

        /**
           \brief A column entry points to the row and the row_entry within the row 
           that has a non-zero coefficient on the variable associated
           with the column entry.
        */
        struct col_entry {
            int m_row_id;
            union {
                int m_row_idx;
                int m_next_free_row_entry_idx;
            };
            
            col_entry(int r, int i): m_row_id(r), m_row_idx(i) {}
            col_entry(): m_row_id(0), m_row_idx(0) {}
            bool is_dead() const { return m_row_id == dead_row_id; }
        };
     
        struct column;

        /**
           \brief A row contains a base variable and set of
           row_entries. The base variable must occur in the set of
           row_entries with coefficient 1.
        */
        struct row {
            vector<row_entry> m_entries;
            unsigned          m_size;      // the real size, m_entries contains dead row_entries.
            int               m_base_var;
            int               m_first_free_idx; // first available position.
            row();
            unsigned size() const { return m_size; }
            unsigned num_entries() const { return m_entries.size(); }
            void reset();
            row_entry & operator[](unsigned idx) { return m_entries[idx]; }
            row_entry const & operator[](unsigned idx) const { return m_entries[idx]; }
            typename vector<row_entry>::iterator begin_entries() { return m_entries.begin(); }
            const typename vector<row_entry>::const_iterator begin_entries() const { return m_entries.begin(); }
            typename vector<row_entry>::iterator end_entries() { return m_entries.end(); }
            const typename vector<row_entry>::const_iterator end_entries() const { return m_entries.end(); }
            row_entry & add_row_entry(int & pos_idx);
            void del_row_entry(unsigned idx);
            void compress(vector<column> & cols); 
            void compress_if_needed(vector<column> & cols);
            void save_var_pos(svector<int> & result_map) const;
            void reset_var_pos(svector<int> & result_map) const;
            theory_var get_base_var() const { return m_base_var; }
#ifdef Z3DEBUG
            bool is_coeff_of(theory_var v, numeral const & expected) const;
#endif
            void display(std::ostream & out) const;
            numeral get_denominators_lcm() const;
            int get_idx_of(theory_var v) const;
        };
        
        /**
           \brief A column stores in which rows a variable occurs.
           The column may have free/dead entries. The field m_first_free_idx
           is a reference to the first free/dead entry.
        */
        struct column {
            svector<col_entry> m_entries;
            unsigned           m_size; 
            int                m_first_free_idx;
            
            column():m_size(0), m_first_free_idx(-1) {}
            unsigned size() const { return m_size; }
            unsigned num_entries() const { return m_entries.size(); }
            void reset();
            void compress(vector<row> & rows);
            void compress_if_needed(vector<row> & rows);
            void compress_singleton(vector<row> & rows, unsigned singleton_pos);
            col_entry const * get_first_col_entry() const;
            col_entry & operator[](unsigned idx) { return m_entries[idx]; }
            col_entry const & operator[](unsigned idx) const { return m_entries[idx]; }
            typename svector<col_entry>::iterator begin_entries() { return m_entries.begin(); }
            const typename svector<col_entry>::const_iterator begin_entries() const { return m_entries.begin(); }
            typename svector<col_entry>::iterator end_entries() { return m_entries.end(); }
            const typename svector<col_entry>::const_iterator end_entries() const { return m_entries.end(); }
            col_entry & add_col_entry(int & pos_idx);
            void del_col_entry(unsigned idx);
        };
        
        enum bound_kind {
            B_LOWER,
            B_UPPER
        };

        friend std::ostream & operator<<(std::ostream & out, bound_kind k) {
            switch (k) {
            case B_LOWER: out << ">="; break;
            case B_UPPER: out << "<="; break;
            }
            return out;
        }

        typedef svector<enode_pair> eq_vector;

        // keep track of coefficients used for bounds for proof generation.
        class antecedents {
            literal_vector    m_lits;
            eq_vector         m_eqs;
            vector<numeral>   m_lit_coeffs;
            vector<numeral>   m_eq_coeffs;
            vector<parameter> m_params;
            bool m_init;

            bool empty() const { 
                return m_eq_coeffs.empty() && m_lit_coeffs.empty(); 
            }

            void init();

        public:
            antecedents(): m_init(false) {}
            void reset();
            literal_vector& lits() { return m_lits; }
            eq_vector& eqs() { return m_eqs; }
            void push_lit(literal l, numeral const& r, bool proofs_enabled);
            void push_eq(enode_pair const& p, numeral const& r, bool proofs_enabled);
            unsigned num_params() const { return empty()?0:m_eq_coeffs.size() + m_lit_coeffs.size() + 1; }
            numeral const* lit_coeffs() const { return m_lit_coeffs.c_ptr(); }
            numeral const* eq_coeffs() const { return m_eq_coeffs.c_ptr(); }
            parameter* params(char const* name);
        };

        class bound { 
        protected:
            theory_var  m_var;
            inf_numeral m_value;
            unsigned    m_bound_kind:1; 
            unsigned    m_atom:1;
        public:
            bound(theory_var v, inf_numeral const & val, bound_kind k, bool a):
                m_var(v),
                m_value(val),
                m_bound_kind(k),
                m_atom(a) {
            }
            virtual ~bound() {}
            theory_var get_var() const { return m_var; }
            bound_kind get_bound_kind() const { return static_cast<bound_kind>(m_bound_kind); }
            bool is_atom() const { return m_atom; }
            inf_numeral const & get_value() const { return m_value; }
            virtual bool has_justification() const { return false; }
            virtual void push_justification(antecedents& antecedents, numeral const& coeff, bool proofs_enabled) {}
        };


        enum atom_kind {
            A_LOWER,
            A_UPPER
        };

        class atom : public bound {
        protected:
            bool_var    m_bvar;
            inf_numeral m_k;
            unsigned    m_atom_kind:2;   // atom kind
            unsigned    m_is_true:1;     // cache: true if the atom was assigned to true.
        public:
            atom(bool_var bv, theory_var v, inf_numeral const & k, atom_kind kind);
            atom_kind get_atom_kind() const { return static_cast<atom_kind>(m_atom_kind); }
            virtual ~atom() {}
            inline inf_numeral const & get_k() const { return m_k; }
            bool_var get_bool_var() const { return m_bvar; }
            bool is_true() const { return m_is_true; }
            void assign_eh(bool is_true, inf_numeral const & epsilon);
            virtual bool has_justification() const { return true; }
            virtual void push_justification(antecedents& a, numeral const& coeff, bool proofs_enabled) { 
                a.push_lit(literal(get_bool_var(), !m_is_true), coeff, proofs_enabled); 
            }
        };

        class eq_bound : public bound { 
            enode * m_lhs;
            enode * m_rhs;
        public:
            eq_bound(theory_var v, inf_numeral const & val, bound_kind k, enode * lhs, enode * rhs):
                bound(v, val, k, false),
                m_lhs(lhs),
                m_rhs(rhs) {
                SASSERT(m_lhs->get_root() == m_rhs->get_root());
            }
            virtual ~eq_bound() {}
            virtual bool has_justification() const { return true; }
            virtual void push_justification(antecedents& a, numeral const& coeff, bool proofs_enabled) {
                SASSERT(m_lhs->get_root() == m_rhs->get_root());
                a.push_eq(enode_pair(m_lhs, m_rhs), coeff, proofs_enabled); 
            }
        };

        class derived_bound : public bound {
        protected:
            literal_vector m_lits;
            eq_vector      m_eqs;
            friend class theory_arith;
        public:
            derived_bound(theory_var v, inf_numeral const & val, bound_kind k):bound(v, val, k, false) {}
            virtual ~derived_bound() {}
            virtual bool has_justification() const { return true; }
            virtual void push_justification(antecedents& a, numeral const& coeff, bool proofs_enabled); 
            virtual void push_lit(literal l, numeral const&) { m_lits.push_back(l); }
            virtual void push_eq(enode_pair const& p, numeral const&) { m_eqs.push_back(p); }
        };
    
        class justified_derived_bound : public derived_bound {
            vector<numeral>  m_lit_coeffs;
            vector<numeral>  m_eq_coeffs;
            friend class theory_arith;
        public:
            justified_derived_bound(theory_var v, inf_numeral const & val, bound_kind k):derived_bound(v, val, k) {}
            virtual ~justified_derived_bound() {}
            virtual bool has_justification() const { return true; }
            virtual void push_justification(antecedents& a, numeral const& coeff, bool proofs_enabled);
            virtual void push_lit(literal l, numeral const& coeff);               

            virtual void push_eq(enode_pair const& p, numeral const& coeff);
        };
   
        typedef int_hashtable<int_hash, default_eq<int> > literal_idx_set;
        typedef obj_pair_hashtable<enode, enode> eq_set;
        literal_vector   m_tmp_acc_lits;
        eq_vector        m_tmp_acc_eqs;
        literal_idx_set  m_tmp_lit_set;
        eq_set           m_tmp_eq_set;
        void accumulate_justification(bound & b, derived_bound & target, numeral const& coeff, literal_idx_set & lits, eq_set & eqs);
        inf_numeral normalize_bound(theory_var v, inf_numeral const & k, bound_kind kind);
        void mk_bound_from_row(theory_var v, inf_numeral const & coeff, bound_kind k, row const & r);

        typedef ptr_vector<atom> atoms;
// #define SPARSE_MAP

#ifdef SPARSE_MAP
        typedef u_map<atom *>    bool_var2atom;
#else
        typedef ptr_vector<atom> bool_var2atom;
#endif 
        struct theory_var_lt {
            bool operator()(theory_var v1, theory_var v2) const { return v1 < v2; }
        };

        typedef heap<theory_var_lt> var_heap;
        
        enum var_kind {
            NON_BASE,
            BASE,
            QUASI_BASE
        };

        struct var_data {
            unsigned     m_row_id:28; // row owned by the variable, irrelevant if kind() == NON_BASE
            unsigned     m_kind:2; 
            unsigned     m_is_int:1;
            unsigned     m_nl_propagated:1;
            var_data(bool is_int = false):m_row_id(0), m_kind(NON_BASE), m_is_int(is_int), m_nl_propagated(false) {}
            var_kind kind() const { return static_cast<var_kind>(m_kind); }
        };

        class bound_trail {
            theory_var  m_var;
            bound *     m_old_bound;
        public:
            bound_trail(theory_var v, bound * b, bool is_upper):
                m_var(v << 1 | static_cast<int>(is_upper)),
                m_old_bound(b) {
            }

            bool is_upper() const { return (m_var & 1) == 1; }
            theory_var get_var() const { return m_var >> 1; }
            bound * get_old_bound() const { return m_old_bound; }
        };


        theory_arith_stats      m_stats;
        theory_arith_params &   m_params;
        arith_util              m_util;
        arith_eq_solver         m_arith_eq_solver;
        bool                    m_found_unsupported_op;
        arith_eq_adapter        m_arith_eq_adapter;
        vector<row>             m_rows;
        svector<unsigned>       m_dead_rows;
        vector<column>          m_columns;          // per var
        svector<var_data>       m_data;             // per var
        vector<inf_numeral>     m_value;            // per var, the current assignment for the variable.
        vector<inf_numeral>     m_old_value;        // per var, the old assignment for the variable.
        ptr_vector<bound>       m_bounds[2];        // per var, lower bound & upper_bound
        vector<atoms>           m_var_occs;         // per var, atoms that contain a variable
        svector<unsigned>       m_unassigned_atoms; // per var, the number of unassigned atoms that contain a variable.
        bool_var2atom           m_bool_var2atom;    // map bool_var -> atom
        svector<int>            m_var_pos;          // temporary array used in add_rows
        atoms                   m_atoms;            // set of theory atoms
        ptr_vector<bound>       m_asserted_bounds;  // set of asserted bounds
        unsigned                m_asserted_qhead;   
        ptr_vector<atom>        m_new_atoms;        // new bound atoms that have yet to be internalized.
        svector<theory_var>     m_nl_monomials;     // non linear monomials
        svector<theory_var>     m_nl_propagated;    // non linear monomials that became linear
        v_dependency_manager    m_dep_manager;      // for tracking bounds during non-linear reasoning

        var_heap                m_to_patch;         // heap containing all variables v s.t. m_value[v] does not satisfy bounds of v.
        nat_set                 m_left_basis;       // temporary: set of variables that already left the basis in make_feasible
        bool                    m_blands_rule;

        svector<unsigned>       m_update_trail_stack;    // temporary trail stack used to restore the last feasible assignment.
        nat_set                 m_in_update_trail_stack; // set of variables in m_update_trail_stack

        svector<unsigned>       m_to_check;    // rows that should be checked for theory propagation
        nat_set                 m_in_to_check; // set of rows in m_to_check. 
        
        inf_numeral             m_tmp;
        random_gen              m_random;
        unsigned                m_num_conflicts;

        unsigned                m_branch_cut_counter;
        bool                    m_eager_gcd; // true if gcd should be applied at every add_row
        unsigned                m_final_check_idx;


        // backtracking
        svector<bound_trail>    m_bound_trail;
        svector<unsigned>       m_unassigned_atoms_trail;
        ptr_vector<bound>       m_bounds_to_delete;
        struct scope {
            unsigned      m_atoms_lim;
            unsigned      m_bound_trail_lim;
            unsigned      m_unassigned_atoms_trail_lim;
            unsigned      m_asserted_bounds_lim;
            unsigned      m_asserted_qhead_old;
            unsigned      m_bounds_to_delete_lim;
            unsigned      m_nl_monomials_lim;
            unsigned      m_nl_propagated_lim;
        };

        svector<scope>          m_scopes;
        literal_vector          m_tmp_literal_vector2;
        antecedents             m_tmp_antecedents;
        antecedents             m_tmp_antecedents2;

        struct var_value_hash;
        friend struct var_value_hash;
        struct var_value_hash {
            theory_arith & m_th;
            var_value_hash(theory_arith & th):m_th(th) {}
            unsigned operator()(theory_var v) const { return m_th.get_value(v).hash(); }
        };

        struct var_value_eq;
        friend struct var_value_eq;
        struct var_value_eq {
            theory_arith & m_th;
            var_value_eq(theory_arith & th):m_th(th) {}
            bool operator()(theory_var v1, theory_var v2) const { return m_th.get_value(v1) == m_th.get_value(v2) && m_th.is_int(v1) == m_th.is_int(v2); }
        };

        typedef int_hashtable<var_value_hash, var_value_eq> var_value_table;
        var_value_table             m_var_value_table;

        virtual theory_var mk_var(enode * n);

        void found_unsupported_op(app * n);

        bool has_var(expr * v) const { return get_context().e_internalized(v) && get_context().get_enode(v)->get_th_var(get_id()) != null_theory_var; }
        theory_var expr2var(expr * v) const { SASSERT(get_context().e_internalized(v)); return get_context().get_enode(v)->get_th_var(get_id()); }
        expr * var2expr(theory_var v) const { return get_enode(v)->get_owner(); }
        bool reflection_enabled() const;
        bool reflect(app * n) const;
        unsigned lazy_pivoting_lvl() const { return m_params.m_arith_lazy_pivoting_lvl; }
        bool propagate_eqs() const { return m_params.m_arith_propagate_eqs && m_num_conflicts < m_params.m_arith_propagation_threshold; }
        bool propagate_diseqs() const { return false; }
        bool random_initial_value() const { return m_params.m_arith_random_initial_value; }
        int random_lower() const { return m_params.m_arith_random_lower; }
        int random_upper() const { return m_params.m_arith_random_upper; }
        unsigned blands_rule_threshold() const { return m_params.m_arith_blands_rule_threshold; }
        bound_prop_mode propagation_mode() const { return m_num_conflicts < m_params.m_arith_propagation_threshold ? m_params.m_arith_bound_prop : BP_NONE; }
        bool adaptive() const { return m_params.m_arith_adaptive; }
        double adaptive_assertion_threshold() const { return m_params.m_arith_adaptive_assertion_threshold; }
        unsigned max_lemma_size() const { return m_params.m_arith_max_lemma_size; }
        unsigned small_lemma_size() const { return m_params.m_arith_small_lemma_size; }
        bool relax_bounds() const { return m_params.m_arith_stronger_lemmas; }
        bool skip_big_coeffs() const { return m_params.m_arith_skip_rows_with_big_coeffs; }
        bool dump_lemmas() const { return m_params.m_arith_dump_lemmas; }
        bool process_atoms() const;
        unsigned get_num_conflicts() const { return m_num_conflicts; }
        var_kind get_var_kind(theory_var v) const { return m_data[v].kind(); }
        bool is_base(theory_var v) const { return get_var_kind(v) == BASE; }
        bool is_quasi_base(theory_var v) const { return get_var_kind(v) == QUASI_BASE; }
        bool is_non_base(theory_var v) const { return get_var_kind(v) == NON_BASE; }
        void set_var_kind(theory_var v, var_kind k) { m_data[v].m_kind = k; }
        unsigned get_var_row(theory_var v) const { SASSERT(!is_non_base(v)); return m_data[v].m_row_id; }
        void set_var_row(theory_var v, unsigned r_id) { m_data[v].m_row_id = r_id; }
        bool is_int(theory_var v) const { return m_data[v].m_is_int; }
        bool is_real(theory_var v) const { return !is_int(v); }
        bool get_implied_old_value(theory_var v, inf_numeral & r) const;
        inf_numeral const & get_implied_value(theory_var v) const;
        inf_numeral const & get_quasi_base_value(theory_var v) const { return get_implied_value(v); }
        inf_numeral const & get_value(theory_var v) const { return is_quasi_base(v) ? get_quasi_base_value(v) : m_value[v]; }
        bound * get_bound(theory_var v, bool upper) const { return m_bounds[static_cast<unsigned>(upper)][v]; }
        bound * lower(theory_var v) const { return m_bounds[0][v]; }
        bound * upper(theory_var v) const { return m_bounds[1][v]; }
        inf_numeral const & lower_bound(theory_var v) const { SASSERT(lower(v) != 0); return lower(v)->get_value(); }
        inf_numeral const & upper_bound(theory_var v) const { SASSERT(upper(v) != 0); return upper(v)->get_value(); }
        bool below_lower(theory_var v) const { bound * l = lower(v); return l != 0 && get_value(v) < l->get_value(); }
        bool above_upper(theory_var v) const { bound * u = upper(v); return u != 0 && get_value(v) > u->get_value(); }
        bool below_upper(theory_var v) const { bound * u = upper(v); return u == 0 || get_value(v) < u->get_value(); }
        bool above_lower(theory_var v) const { bound * l = lower(v); return l == 0 || get_value(v) > l->get_value(); }
        bool at_bound(theory_var v) const;
        bool at_lower(theory_var v) const { bound * l = lower(v); return l != 0 && get_value(v) == l->get_value(); }
        bool at_upper(theory_var v) const { bound * u = upper(v); return u != 0 && get_value(v) == u->get_value(); }
        bool is_free(theory_var v) const { return lower(v) == 0 && upper(v) == 0; }
        bool is_non_free(theory_var v) const { return lower(v) != 0 || upper(v) != 0; }
        bool is_bounded(theory_var v) const { return lower(v) != 0 && upper(v) != 0; }
        bool is_free(expr * n) const { 
            SASSERT(get_context().e_internalized(n) && get_context().get_enode(n)->get_th_var(get_id()) != null_theory_var);
            return is_free(get_context().get_enode(n)->get_th_var(get_id())); 
        }
        bool is_fixed(theory_var v) const;
        void set_bound_core(theory_var v, bound * new_bound, bool upper) { m_bounds[static_cast<unsigned>(upper)][v] = new_bound; }
        void restore_bound(theory_var v, bound * new_bound, bool upper) { set_bound_core(v, new_bound, upper); }
        void restore_nl_propagated_flag(unsigned old_trail_size);
        void set_bound(bound * new_bound, bool upper);
        inf_numeral const & get_epsilon(theory_var v) const { return is_real(v) ? this->m_real_epsilon : this->m_int_epsilon; }
        bool enable_cgc_for(app * n) const;
        enode * mk_enode(app * n);
        void mk_enode_if_reflect(app * n);
        template<bool invert>
        void add_row_entry(unsigned r_id, numeral const & coeff, theory_var v);
        void internalize_internal_monomial(app * m, unsigned r_id);
        theory_var internalize_add(app * n);
        theory_var internalize_mul_core(app * m);
        theory_var internalize_mul(app * m);
        theory_var internalize_div(app * n);
        theory_var mk_binary_op(app * n);
        theory_var internalize_idiv(app * n);
        theory_var internalize_mod(app * n);
        theory_var internalize_rem(app * n);
        theory_var internalize_to_real(app * n);
        theory_var internalize_to_int(app * n);
        void internalize_is_int(app * n);
        theory_var internalize_numeral(app * n);
        theory_var internalize_term_core(app * n);
        void mk_axiom(expr * n1, expr * n2);
        void mk_idiv_mod_axioms(expr * dividend, expr * divisor);
        void mk_div_axiom(expr * dividend, expr * divisor);
        void mk_rem_axiom(expr * dividend, expr * divisor);
        void mk_to_int_axiom(app* to_int);
        void mk_is_int_axiom(app* is_int);

        unsigned mk_row();
        void init_row(unsigned r_id);
        void collect_vars(unsigned r_id, var_kind k, buffer<linear_monomial> & result);
        void normalize_quasi_base_row(unsigned r_id);
        void quasi_base_row2base_row(unsigned r_id);
        void normalize_base_row(unsigned r_id);
        void mk_clause(literal l1, literal l2, unsigned num_params, parameter * params);
        void mk_clause(literal l1, literal l2, literal l3, unsigned num_params, parameter * params);
        void mk_bound_axioms(atom * a);
        void mk_bound_axiom(atom* a1, atom* a2);
<<<<<<< HEAD
        ptr_vector<atom> m_new_atoms;
=======
>>>>>>> 4995ce1f
        void flush_bound_axioms();
        typename atoms::iterator next_sup(atom* a1, atom_kind kind, 
                                          typename atoms::iterator it, 
                                          typename atoms::iterator end,
                                          bool& found_compatible);
        typename atoms::iterator next_inf(atom* a1, atom_kind kind, 
                                          typename atoms::iterator it, 
                                          typename atoms::iterator end,
                                          bool& found_compatible);
        typename atoms::iterator first(atom_kind kind, 
                                       typename atoms::iterator it, 
                                       typename atoms::iterator end);
        struct compare_atoms {
            bool operator()(atom* a1, atom* a2) const { return a1->get_k() < a2->get_k(); }
        };
        virtual bool default_internalizer() const { return false; }
        virtual bool internalize_atom(app * n, bool gate_ctx);
        virtual bool internalize_term(app * term);
        virtual void internalize_eq_eh(app * atom, bool_var v);
        virtual void apply_sort_cnstr(enode * n, sort * s);
        
        virtual void assign_eh(bool_var v, bool is_true);
        virtual void new_eq_eh(theory_var v1, theory_var v2);
        virtual bool use_diseqs() const;
        virtual void new_diseq_eh(theory_var v1, theory_var v2);

        virtual void push_scope_eh();
        virtual void pop_scope_eh(unsigned num_scopes);

        virtual void relevant_eh(app * n);
        
        virtual void restart_eh();
        virtual void init_search_eh();
        /**
           \brief True if the assignment may be changed during final
           check.  assume_eqs, check_int_feasibility,
           process_non_linear may change the current assignment to
           satisfy their respective constraints.  However, when they
           do that the may create inconsistencies in the other
           modules. I use m_liberal_final_check to avoid infinite
           loops where the modules keep changing the assigment and no
           progress is made. If m_liberal_final_check is set to false,
           these modules will avoid mutating the assignment to satisfy
           constraints.

           See also m_changed_assignment flag.
        */
        bool    m_liberal_final_check; 
        final_check_status final_check_core();
        virtual final_check_status final_check_eh();
        
        virtual bool can_propagate();
        virtual void propagate();
        bool propagate_core();
        void failed();

        
        virtual void flush_eh();
        virtual void reset_eh();
        
        virtual bool validate_eq_in_model(theory_var v1, theory_var v2, bool is_true) const;

        // -----------------------------------
        //
        // bool_var -> atom mapping
        //
        // -----------------------------------
        void insert_bv2a(bool_var bv, atom * a) {
#ifdef SPARSE_MAP
            m_bool_var2atom.insert(bv, a);
#else
            m_bool_var2atom.setx(bv, a, 0);
#endif
        }
        
        void erase_bv2a(bool_var bv) {
#ifdef SPARSE_MAP
            m_bool_var2atom.erase(bv);
#else
            m_bool_var2atom[bv] = 0;
#endif
        }

        atom * get_bv2a(bool_var bv) {
#ifdef SPARSE_MAP
            atom * a;
            m_bool_var2atom.find(bv, a);
            return a;
#else
            return m_bool_var2atom.get(bv, 0);
#endif
        }


        // -----------------------------------
        //
        // Add Row
        //
        // -----------------------------------
        void add_row(unsigned r1, const numeral & coeff, unsigned r2, bool apply_gcd_test);
        void add_rows(unsigned r1, unsigned sz, linear_monomial * a_xs);

        // -----------------------------------
        //
        // Assignment management
        //
        // -----------------------------------
        bool m_changed_assignment; //!< auxiliary variable set to true when the assignment is changed.
        void save_value(theory_var v);
        void discard_update_trail();
        void restore_assignment();
        void update_value_core(theory_var v, inf_numeral const & delta);
        void update_value(theory_var v, inf_numeral const & delta);
        void set_value(theory_var v, const inf_numeral & new_val) { update_value(v, new_val - m_value[v]); }

        // -----------------------------------
        //
        // Pivoting
        //
        // -----------------------------------
        template<bool Lazy>
        void pivot(theory_var x_i, theory_var x_j, numeral const & a_ij, bool apply_gcd_test);
        template<bool Lazy>
        void eliminate(theory_var x_i, bool apply_gcd_test);
        void update_and_pivot(theory_var x_i, theory_var x_j, numeral const & a_ij, inf_numeral const & x_i_new_val);
        int get_num_non_free_dep_vars(theory_var v, int best_so_far);
        theory_var select_blands_pivot_core(theory_var x_i, bool is_below, numeral & out_a_ij);
        template<bool is_below>
        theory_var select_pivot_core(theory_var x_i, numeral & out_a_ij);
        theory_var select_pivot(theory_var x_i, bool is_below, numeral & out_a_ij);

        // -----------------------------------
        //
        // Make feasible
        //
        // -----------------------------------
        bool make_var_feasible(theory_var x_i);
        theory_var select_var_to_fix();
        theory_var select_lg_error_var(bool least);
        theory_var select_greatest_error_var() { return select_lg_error_var(false); }
        theory_var select_least_error_var() { return select_lg_error_var(true); }
        theory_var select_smallest_var();
        bool make_feasible();
        void sign_row_conflict(theory_var x_i, bool is_below);

        // -----------------------------------
        //
        // Assert bound
        //
        // -----------------------------------
        bool assert_lower(bound * b);
        bool assert_upper(bound * b);
        bool assert_bound(bound * b);
        void sign_bound_conflict(bound * b1, bound * b2);

        // -----------------------------------
        //
        // Bound propagation
        //
        // -----------------------------------
        void mark_row_for_bound_prop(unsigned r1);
        void mark_rows_for_bound_prop(theory_var v);
        void is_row_useful_for_bound_prop(row const & r, int & lower_idx, int & upper_idx) const;
        void imply_bound_for_monomial(row const & r, int idx, bool lower);
        void imply_bound_for_all_monomials(row const & r, bool lower);
        void explain_bound(row const & r, int idx, bool lower, inf_numeral & delta, 
                           antecedents & antecedents);
        void mk_implied_bound(row const & r, unsigned idx, bool lower, theory_var v, bound_kind kind, inf_numeral const & k);
        void assign_bound_literal(literal l, row const & r, unsigned idx, bool lower, inf_numeral & delta, antecedents& antecedents);
        void propagate_bounds();

        // -----------------------------------
        //
        // Freedom intervals
        //
        // -----------------------------------
        bool get_freedom_interval(theory_var x_j, bool & inf_l, inf_numeral & l, bool & inf_u, inf_numeral & u, numeral & m);

        // -----------------------------------
        //
        // Implied eqs
        //
        // -----------------------------------
        bool try_to_imply_eq(theory_var v1, theory_var v2);

        // -----------------------------------
        //
        // Assume eqs with randomization
        //
        // -----------------------------------
        typedef int_hashtable<int_hash, default_eq<int> > var_set;
        var_set         m_tmp_var_set;
        var_set         m_tmp_var_set2;
        svector<std::pair<theory_var, theory_var> >       m_assume_eq_candidates;
        unsigned                                          m_assume_eq_head;
        bool random_update(theory_var v);
        void mutate_assignment();
        bool assume_eqs_core();
        bool delayed_assume_eqs();

        // -----------------------------------
        //
        // Integrality
        //
        // -----------------------------------
        void move_non_base_vars_to_bounds();
        bool has_infeasible_int_var();
        theory_var find_infeasible_int_base_var();
        theory_var find_bounded_infeasible_int_base_var();
        void branch_infeasible_int_var(theory_var v);
        bool branch_infeasible_int_equality();
        bool constrain_free_vars(row const & r);
        bool is_gomory_cut_target(row const & r);
        bool mk_gomory_cut(row const & r);
        bool gcd_test(row const & r);
        bool ext_gcd_test(row const & r, numeral const & least_coeff, numeral const & lcm_den, numeral const & consts);
        bool gcd_test();
        void mk_polynomial_ge(unsigned num_args, row_entry const * args, rational const& k, expr_ref & result);
        bool max_min_infeasible_int_vars();
        void patch_int_infeasible_vars();
        void fix_non_base_vars();
        unsynch_mpq_manager m_es_num_manager; // manager for euclidean solver.
        struct euclidean_solver_bridge;
        bool apply_euclidean_solver();
        final_check_status check_int_feasibility();

        // -----------------------------------
        //
        // Eq propagation
        //
        // -----------------------------------
        typedef std::pair<numeral, bool> value_sort_pair;
        typedef pair_hash<obj_hash<numeral>, bool_hash> value_sort_pair_hash;
        typedef map<value_sort_pair, theory_var, value_sort_pair_hash, default_eq<value_sort_pair> > value2var;
        value2var               m_fixed_var_table;
        
        typedef std::pair<theory_var, numeral> var_offset;
        typedef pair_hash<int_hash, obj_hash<numeral> > var_offset_hash;
        typedef map<var_offset, int, var_offset_hash, default_eq<var_offset> > var_offset2row_id;
        var_offset2row_id       m_var_offset2row_id;

        bool is_equal(theory_var x, theory_var y) const { return get_enode(x)->get_root() == get_enode(y)->get_root(); }
        void fixed_var_eh(theory_var v);
        bool is_offset_row(row const & r, theory_var & x, theory_var & y, numeral & k) const;
        void propagate_cheap_eq(unsigned rid);
        void propagate_eq_to_core(theory_var x, theory_var y, antecedents& antecedents);

        virtual bool is_shared(theory_var v) const;

        // -----------------------------------
        //
        // Justification
        //
        // -----------------------------------
        void set_conflict(unsigned num_literals, literal const * lits, unsigned num_eqs, enode_pair const * eqs, antecedents& antecedents, bool is_lia, char const* proof_rule);
        void collect_fixed_var_justifications(row const & r, antecedents& antecedents) const;
        
        // -----------------------------------
        //
        // Backtracking
        //
        // -----------------------------------
        void push_bound_trail(theory_var v, bound * old_bound, bool is_upper) { m_bound_trail.push_back(bound_trail(v, old_bound, is_upper)); }
        void push_dec_unassigned_atoms_trail(theory_var v) { m_unassigned_atoms_trail.push_back(v); }
        void restore_bounds(unsigned old_trail_size);
        void restore_unassigned_atoms(unsigned old_trail_size);
        void del_atoms(unsigned old_size);
        void del_bounds(unsigned old_size);
        void del_vars(unsigned old_num_vars);
        void del_row(unsigned r_id);

        // -----------------------------------
        //
        // Auxiliary methods
        //
        // -----------------------------------
        col_entry const * get_a_base_row_that_contains(theory_var v);
        bool all_coeff_int(row const & r) const;
        col_entry const * get_row_for_eliminating(theory_var v) const;
        void move_unconstrained_to_base();
        void elim_quasi_base_rows();
        void remove_fixed_vars_from_base();
        void try_to_minimize_rational_coeffs();

        /**
           \brief See comment in theory::mk_eq_atom
        */
        virtual app * mk_eq_atom(expr * lhs, expr * rhs) { return m_util.mk_eq(lhs, rhs); }

        // -----------------------------------
        //
        // Maximization/Minimization 
        //
        // -----------------------------------
        row               m_tmp_row;

        void add_tmp_row(row & r1, numeral const & coeff, row const & r2);
        theory_var pick_var_to_leave(bool has_int, theory_var x_j, bool inc, numeral & a_ij, inf_numeral & gain, bool& skiped_row);
        bool is_safe_to_leave(theory_var x, bool& has_int);
        bool move_to_bound(theory_var x_i, bool inc);
        template<bool invert>
        void add_tmp_row_entry(row & r, numeral const & coeff, theory_var v);
        enum max_min_t { UNBOUNDED, AT_BOUND, OPTIMIZED, BEST_EFFORT};
        max_min_t max_min(theory_var v, bool max);
        max_min_t max_min(row & r, bool max);
        bool max_min(svector<theory_var> const & vars);

        // -----------------------------------
        //
        // Non linear
        //
        // -----------------------------------
        typedef int_hashtable<int_hash, default_eq<int> > row_set;
        unsigned        m_nl_rounds;
        bool            m_nl_gb_exhausted;
        unsigned        m_nl_strategy_idx; // for fairness
        expr_ref_vector m_nl_new_exprs;
        typedef obj_map<expr, unsigned> var2num_occs;
        var2num_occs m_var2num_occs;
        typedef std::pair<expr *, unsigned> var_num_occs;
        struct var_num_occs_lt { bool operator()(var_num_occs const & vn1, var_num_occs const & vn2) const { return vn1.second > vn2.second; } };

        /**
           \brief A monomial is 'pure' if does not have a numeric coefficient.
        */
        bool is_pure_monomial(expr * m) const { return m_util.is_mul(m) && !m_util.is_numeral(to_app(m)->get_arg(0)); }
        bool is_pure_monomial(theory_var v) const { return is_pure_monomial(get_enode(v)->get_owner()); }
        void mark_var(theory_var v, svector<theory_var> & vars, var_set & already_found);
        void mark_dependents(theory_var v, svector<theory_var> & vars, var_set & already_found, row_set & already_visited_rows);
        void get_non_linear_cluster(svector<theory_var> & vars);
        std::pair<unsigned, int> analyze_monomial(expr * m) const;
        expr * get_monomial_body(expr * m) const;
        rational get_monomial_coeff(expr * m) const;
        unsigned get_num_vars_in_monomial(expr * m) const;
        typedef std::pair<expr *, unsigned> var_power_pair;
        var_power_pair get_var_and_degree(expr * m, unsigned i) const;
        void display_monomial(std::ostream & out, expr * m) const;
        bool propagate_nl_upward(expr * m);
        bool propagate_nl_downward(expr * m, unsigned i);
        interval mk_interval_for(theory_var v);
        interval mk_interval_for(expr * n);
        void mul_bound_of(expr * var, unsigned power, interval & target);
        interval evaluate_as_interval(expr * n);
        void dependency2new_bound(v_dependency * dep, derived_bound& new_bound);
        void mk_derived_nl_bound(theory_var v, inf_numeral const & coeff, bound_kind k, v_dependency * dep);
        bool update_bounds_using_interval(theory_var v, interval const & i);
        bool update_bounds_using_interval(expr * n, interval const & i);
        bool propagate_nl_bounds(expr * m);
        bool propagate_nl_bound(expr * m, int i);
        bool propagate_nl_bounds();
        bool is_problematic_non_linear_row(row const & r);
        bool is_mixed_real_integer(row const & r) const;
        bool is_integer(row const & r) const;
        typedef std::pair<rational, expr *> coeff_expr; 
        void get_polynomial_info(sbuffer<coeff_expr> const & p, sbuffer<var_num_occs> & vars);
        expr * p2expr(sbuffer<coeff_expr> & p);
        expr * power(expr * var, unsigned power);
        expr * mk_nary_mul(unsigned sz, expr * const * args, bool is_int);
        expr * mk_nary_add(unsigned sz, expr * const * args, bool is_int);
        expr * mk_nary_add(unsigned sz, expr * const * args);
        void display_nested_form(std::ostream & out, expr * p);
        unsigned get_degree_of(expr * m, expr * var);
        unsigned get_min_degree(sbuffer<coeff_expr> & p, expr * var);
        expr * factor(expr * m, expr * var, unsigned d);
        bool in_monovariate_monomials(sbuffer<coeff_expr> & p, expr * var, unsigned & i1, rational & c1, unsigned & n1, unsigned & i2, rational & c2, unsigned & n2);
        expr * horner(sbuffer<coeff_expr> & p, expr * var);
        expr * cross_nested(sbuffer<coeff_expr> & p, expr * var);
        bool is_cross_nested_consistent(sbuffer<coeff_expr> & p);
        bool is_cross_nested_consistent(row const & r);
        bool is_cross_nested_consistent(svector<theory_var> const & nl_cluster);
        rational get_value(theory_var v, bool & computed_epsilon);
        bool check_monomial_assignment(theory_var v, bool & computed_epsilon);
        bool check_monomial_assignments();
        theory_var find_nl_var_for_branching();
        bool branch_nl_int_var(theory_var v);
        bool is_monomial_linear(expr * m) const;
        numeral get_monomial_fixed_var_product(expr * m) const;
        expr * get_monomial_non_fixed_var(expr * m) const;
        bool propagate_linear_monomial(theory_var v);
        bool propagate_linear_monomials();
        grobner::monomial * mk_gb_monomial(rational const & coeff, expr * m, grobner & gb, v_dependency * & dep, var_set & already_found);
        void add_monomial_def_to_gb(theory_var v, grobner & gb);
        void add_row_to_gb(row const & r, grobner & gb);
        void init_grobner_var_order(svector<theory_var> const & nl_cluster, grobner & gb);
        void init_grobner(svector<theory_var> const & nl_cluster, grobner & gb);
        interval mk_interval_for(grobner::monomial const * m);
        void set_conflict(v_dependency * d);
        bool is_inconsistent(interval const & I, unsigned num_monomials, grobner::monomial * const * monomials, v_dependency * dep);
        bool is_inconsistent(grobner::equation const * eq, grobner & gb);
        bool is_inconsistent2(grobner::equation const * eq, grobner & gb);
        expr * monomial2expr(grobner::monomial const * m, bool is_int);
        bool internalize_gb_eq(grobner::equation const * eq);
        enum gb_result { GB_PROGRESS, GB_NEW_EQ, GB_FAIL };
        gb_result compute_grobner(svector<theory_var> const & nl_cluster);
        bool max_min_nl_vars();
        final_check_status process_non_linear();
        antecedents&            get_antecedents();

        // -----------------------------------
        //
        // Constructor 
        //
        // -----------------------------------
    public:
        theory_arith(ast_manager & m, theory_arith_params & params);
        virtual ~theory_arith();
        
        virtual theory * mk_fresh(context * new_ctx) { return alloc(theory_arith, get_manager(), m_params); }

        virtual void setup();

        virtual char const * get_name() const { return "arithmetic"; }

        // -----------------------------------
        //
        // Model generation
        //
        // -----------------------------------
        arith_factory *    m_factory;
        numeral            m_epsilon;
        void update_epsilon(const inf_numeral & l, const inf_numeral & u);
        void compute_epsilon();
        void refine_epsilon();

        virtual void init_model(model_generator & m);
        virtual model_value_proc * mk_value(enode * n, model_generator & mg);

        // -----------------------------------
        //
        // Model checker
        //
        // -----------------------------------
        virtual bool get_value(enode * n, expr_ref & r);


        // -----------------------------------
        //
        // Optimization
        //
        // -----------------------------------
        virtual inf_eps_rational<inf_rational> maximize(theory_var v, expr_ref& blocker);
        virtual theory_var add_objective(app* term);
        virtual expr* mk_ge(filter_model_converter& fm, theory_var v, inf_numeral const& val);
        void enable_record_conflict(expr* bound);
        void record_conflict(unsigned num_lits, literal const * lits, 
                          unsigned num_eqs, enode_pair const * eqs,
                          unsigned num_params, parameter* params);
        inf_eps_rational<inf_rational> conflict_minimize();
    private:
        virtual expr_ref mk_gt(theory_var v);

        bool_var m_bound_watch;
        inf_eps_rational<inf_rational> m_upper_bound;
        bool get_theory_vars(expr * n, uint_set & vars);
    public:
        // -----------------------------------
        //
        // Pretty Printing
        //
        // -----------------------------------
    public:
        virtual void collect_statistics(::statistics & st) const;
        virtual void display(std::ostream & out) const;
    protected:
        void display_row(std::ostream & out, unsigned r_id, bool compact = true) const;
        void display_row(std::ostream & out, row const & r, bool compact = true) const;
        void display_rows(std::ostream & out, bool compact = true) const;
        void display_row_info(std::ostream & out, unsigned r_id) const;
        void display_row_info(std::ostream & out, row const & r) const;
        bool is_one_minus_one_row(row const & r) const;
        void display_row_shape(std::ostream & out, row const & r) const;
        void display_rows_shape(std::ostream & out) const;
        void display_rows_stats(std::ostream & out) const;
        void display_rows_bignums(std::ostream & out) const;
        void display_simplified_row(std::ostream & out, row const & r) const;
        void display_var(std::ostream & out, theory_var v) const;
        void display_vars(std::ostream & out) const;
        void display_bound(std::ostream & out, bound * b, unsigned indent = 0) const;
        void display_atoms(std::ostream & out) const;
        void display_asserted_atoms(std::ostream & out) const;
        void display_atom(std::ostream & out, atom * a, bool show_sign) const;
        void display_bounds_in_smtlib(std::ostream & out) const;
        void display_bounds_in_smtlib() const;
        void display_nl_monomials(std::ostream & out) const;
        void display_coeff_exprs(std::ostream & out, sbuffer<coeff_expr> const & p) const;

    protected:
        // -----------------------------------
        //
        // Debugging
        //
        // -----------------------------------
#ifdef Z3DEBUG
        bool check_vector_sizes() const;
        bool check_null_var_pos() const;
        bool has_var_kind(unsigned r_id, var_kind k) const;
        bool wf_row(unsigned r_id) const;
        bool wf_rows() const;
        bool wf_column(theory_var v) const;
        bool wf_columns() const;
        bool valid_row_assignment() const;
        bool valid_row_assignment(row const & r) const;
        bool satisfy_bounds() const;
        bool satisfy_integrality() const;
#endif
    };
    
    class mi_ext {
    public:
        typedef rational     numeral;
        typedef inf_rational inf_numeral;
        inf_numeral   m_int_epsilon;
        inf_numeral   m_real_epsilon;
        numeral fractional_part(inf_numeral const& n) {
            SASSERT(n.is_rational());
            return n.get_rational() - floor(n);
        }
        static numeral fractional_part(numeral const & n) {
            return n - floor(n);
        }
        static inf_numeral mk_inf_numeral(numeral const & n, numeral const & r) {
            return inf_numeral(n, r);
        }
        static bool is_infinite(inf_numeral const& ) { return false; }
        mi_ext() : m_int_epsilon(rational(1)), m_real_epsilon(rational(0), true) {}
    };

    class i_ext {
    public:
        typedef rational     numeral;
        typedef rational inf_numeral;
        numeral m_int_epsilon;
        numeral m_real_epsilon;
        static numeral fractional_part(numeral const & n) {
            return n - floor(n);
        }
        static inf_numeral mk_inf_numeral(numeral const& n, numeral const& i) {
            UNREACHABLE();
            return inf_numeral(n);
        }
        static bool is_infinite(inf_numeral const& ) { return false; }

        i_ext() : m_int_epsilon(1), m_real_epsilon(1) {}
    };

    class si_ext {
    public:
        typedef s_integer  numeral;
        typedef s_integer  inf_numeral;
        numeral m_int_epsilon;
        numeral m_real_epsilon;
        static numeral fractional_part(inf_numeral const & n) {
            return n - floor(n);
        }
        static inf_numeral mk_inf_numeral(numeral const& n, numeral const& i) {
            UNREACHABLE();
            return inf_numeral(n);
        }
        static bool is_infinite(inf_numeral const& ) { return false; }

        si_ext(): m_int_epsilon(s_integer(1)), m_real_epsilon(s_integer(1)) {}
    };
    
    class smi_ext {
    public:
        typedef s_integer      numeral;
        typedef inf_s_integer  inf_numeral;
        inf_numeral m_int_epsilon;
        inf_numeral m_real_epsilon;
        static numeral fractional_part(const numeral & n) {
            UNREACHABLE();
            return numeral(0);
        }
        static numeral fractional_part(const inf_numeral & n) {
            UNREACHABLE();
            return numeral(0);
        }
        static inf_numeral mk_inf_numeral(numeral const& n, numeral const& i) {
            return inf_numeral(n, i);
        }
        static bool is_infinite(inf_numeral const& ) { return false; }

        smi_ext() : m_int_epsilon(s_integer(1)), m_real_epsilon(s_integer(0), true) {}
    };

    class inf_ext {
    public:
        typedef rational     numeral;
        typedef inf_eps_rational<inf_rational>      inf_numeral;
        inf_numeral   m_int_epsilon;
        inf_numeral   m_real_epsilon;
        numeral fractional_part(inf_numeral const& n) {
            SASSERT(n.is_rational());
            return n.get_rational() - floor(n);
        }
        static numeral fractional_part(numeral const & n) {
            return n - floor(n);
        }
        static inf_numeral mk_inf_numeral(numeral const & n, numeral const & r) {
            return inf_numeral(inf_rational(n, r));
        }
        static bool is_infinite(inf_numeral const& n) { 
            return !n.get_infinity().is_zero(); 
        }

        inf_ext() : m_int_epsilon(inf_rational(rational(1))), m_real_epsilon(inf_rational(rational(0), true)) {}
    };

    
    typedef theory_arith<mi_ext> theory_mi_arith;
    typedef theory_arith<i_ext> theory_i_arith;
    typedef smt::theory_arith<inf_ext> theory_inf_arith;
    // typedef theory_arith<si_ext> theory_si_arith;
    // typedef theory_arith<smi_ext> theory_smi_arith;

    
};

#endif /* _THEORY_ARITH_H_ */
<|MERGE_RESOLUTION|>--- conflicted
+++ resolved
@@ -576,10 +576,6 @@
         void mk_clause(literal l1, literal l2, literal l3, unsigned num_params, parameter * params);
         void mk_bound_axioms(atom * a);
         void mk_bound_axiom(atom* a1, atom* a2);
-<<<<<<< HEAD
-        ptr_vector<atom> m_new_atoms;
-=======
->>>>>>> 4995ce1f
         void flush_bound_axioms();
         typename atoms::iterator next_sup(atom* a1, atom_kind kind, 
                                           typename atoms::iterator it, 
