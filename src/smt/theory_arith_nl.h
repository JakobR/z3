--- conflicted
+++ resolved
@@ -589,13 +589,8 @@
         m_dep_manager.reset();
         bool propagated = false;
         context & ctx = get_context();
-<<<<<<< HEAD
-        for (unsigned j = 0; j < m_nl_monomials.size(); ++j) {
-            theory_var v = m_nl_monomials[j];
-=======
         for (unsigned i = 0; i < m_nl_monomials.size(); i++) {
             theory_var v = m_nl_monomials[i];
->>>>>>> f97ffce4
             expr * m     = var2expr(v);
             if (!ctx.is_relevant(m))
                 continue;
@@ -709,13 +704,8 @@
         bool bounded      = false;
         unsigned n        = 0;
         numeral range;
-<<<<<<< HEAD
         for (unsigned j = 0; j < m_nl_monomials.size(); ++j) {
             theory_var v = m_nl_monomials[j];
-=======
-        for (unsigned i = 0; i < m_nl_monomials.size(); i++) {
-            theory_var v = m_nl_monomials[i];
->>>>>>> f97ffce4
             if (is_real(v))
                 continue;
             bool computed_epsilon = false;
@@ -2346,13 +2336,8 @@
     bool theory_arith<Ext>::max_min_nl_vars() {
         var_set             already_found;
         svector<theory_var> vars;
-<<<<<<< HEAD
         for (unsigned j = 0; j < m_nl_monomials.size(); ++j) {
             theory_var v = m_nl_monomials[j];
-=======
-        for (unsigned i = 0; i < m_nl_monomials.size(); i++) {
-            theory_var v = m_nl_monomials[i];
->>>>>>> f97ffce4
             mark_var(v, vars, already_found);
             expr * n     = var2expr(v);
             SASSERT(is_pure_monomial(n));
