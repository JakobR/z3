/*++
Copyright (c) 2006 Microsoft Corporation

Module Name:

    asserted_formulas.h

Abstract:

    <abstract>

Author:

    Leonardo de Moura (leonardo) 2008-06-11.

Revision History:

--*/
#ifndef ASSERTED_FORMULAS_H_
#define ASSERTED_FORMULAS_H_

#include "util/statistics.h"
#include "ast/static_features.h"
#include "ast/expr_substitution.h"
#include "ast/rewriter/th_rewriter.h"
#include "ast/rewriter/bit2int.h"
#include "ast/rewriter/maximize_ac_sharing.h"
#include "ast/rewriter/distribute_forall.h"
#include "ast/rewriter/pull_ite_tree.h"
#include "ast/rewriter/push_app_ite.h"
#include "ast/rewriter/inj_axiom.h"
#include "ast/rewriter/bv_elim.h"
#include "ast/rewriter/der.h"
#include "ast/rewriter/elim_bounds.h"
#include "ast/macros/macro_manager.h"
#include "ast/macros/macro_finder.h"
#include "ast/normal_forms/defined_names.h"
#include "ast/normal_forms/pull_quant.h"
#include "ast/pattern/pattern_inference.h"
#include "smt/params/smt_params.h"
#include "smt/elim_term_ite.h"


class asserted_formulas {
    
    ast_manager &               m;
    smt_params &                m_params;
    th_rewriter                 m_rewriter;
    expr_substitution           m_substitution;
    scoped_expr_substitution    m_scoped_substitution;
    defined_names               m_defined_names;
    static_features             m_static_features;
    vector<justified_expr>      m_formulas;
    unsigned                    m_qhead;
    macro_manager               m_macro_manager;
    scoped_ptr<macro_finder>    m_macro_finder;  
    maximize_bv_sharing_rw      m_bv_sharing;
    bool                        m_inconsistent;
    bool                        m_has_quantifiers;
    struct scope {
        unsigned                m_formulas_lim;
        bool                    m_inconsistent_old;
    };
    svector<scope>              m_scopes;
    obj_map<expr, unsigned>     m_expr2depth;

    class simplify_fmls {
    protected:
        asserted_formulas& af;
        ast_manager&           m;
        char const*            m_id;
    public:
        simplify_fmls(asserted_formulas& af, char const* id): af(af), m(af.m), m_id(id) {}
        char const* id() const { return m_id; }
        virtual void simplify(justified_expr const& j, expr_ref& n, proof_ref& p) = 0;
        virtual bool should_apply() const { return true;}
        virtual void post_op() {}
        virtual void operator()();
    };

    class reduce_asserted_formulas_fn : public simplify_fmls {
    public:
        reduce_asserted_formulas_fn(asserted_formulas& af): simplify_fmls(af, "reduce-asserted") {}
        virtual void simplify(justified_expr const& j, expr_ref& n, proof_ref& p) { af.m_rewriter(j.get_fml(), n, p); }
    };

    class find_macros_fn : public simplify_fmls {
    public:
        find_macros_fn(asserted_formulas& af): simplify_fmls(af, "find-macros") {}
        virtual void operator()() { af.find_macros_core(); }
        virtual bool should_apply() const { return af.m_params.m_macro_finder && af.has_quantifiers(); }
        virtual void simplify(justified_expr const& j, expr_ref& n, proof_ref& p) { UNREACHABLE(); }
    };

    class apply_quasi_macros_fn : public simplify_fmls {
    public:
        apply_quasi_macros_fn(asserted_formulas& af): simplify_fmls(af, "find-quasi-macros") {}
        virtual void operator()() { af.apply_quasi_macros(); }
        virtual bool should_apply() const { return af.m_params.m_quasi_macros && af.has_quantifiers(); }
        virtual void simplify(justified_expr const& j, expr_ref& n, proof_ref& p) { UNREACHABLE(); }
    };

    class nnf_cnf_fn : public simplify_fmls {
    public:
        nnf_cnf_fn(asserted_formulas& af): simplify_fmls(af, "nnf-cnf") {}
        virtual void operator()() { af.nnf_cnf(); }
        virtual bool should_apply() const { return af.m_params.m_nnf_cnf || (af.m_params.m_mbqi && af.has_quantifiers()); }
        virtual void simplify(justified_expr const& j, expr_ref& n, proof_ref& p) { UNREACHABLE(); }
    };

    class propagate_values_fn : public simplify_fmls {
    public:
        propagate_values_fn(asserted_formulas& af): simplify_fmls(af, "propagate-values") {}
        virtual void operator()() { af.propagate_values(); }
        virtual bool should_apply() const { return af.m_params.m_propagate_values; }
        virtual void simplify(justified_expr const& j, expr_ref& n, proof_ref& p) { UNREACHABLE(); }
    };

    class distribute_forall_fn : public simplify_fmls {
        distribute_forall m_functor;
    public:
        distribute_forall_fn(asserted_formulas& af): simplify_fmls(af, "distribute-forall"), m_functor(af.m) {}
        virtual void simplify(justified_expr const& j, expr_ref& n, proof_ref& p) { m_functor(j.get_fml(), n); }
        virtual bool should_apply() const { return af.m_params.m_distribute_forall && af.has_quantifiers(); }
        virtual void post_op() { af.reduce_and_solve();  TRACE("asserted_formulas", af.display(tout);); }
    };

    class pattern_inference_fn : public simplify_fmls {
        pattern_inference_rw m_infer;
    public:
        pattern_inference_fn(asserted_formulas& af): simplify_fmls(af, "pattern-inference"), m_infer(af.m, af.m_params) {}
        virtual void simplify(justified_expr const& j, expr_ref& n, proof_ref& p) { m_infer(j.get_fml(), n, p); }
        virtual bool should_apply() const { return af.m_params.m_ematching && af.has_quantifiers(); }
    };

    class refine_inj_axiom_fn : public simplify_fmls {
    public:
        refine_inj_axiom_fn(asserted_formulas& af): simplify_fmls(af, "refine-injectivity") {}
        virtual void simplify(justified_expr const& j, expr_ref& n, proof_ref& p);
        virtual bool should_apply() const { return af.m_params.m_refine_inj_axiom && af.has_quantifiers(); }
    };

    class max_bv_sharing_fn : public simplify_fmls {
    public:
        max_bv_sharing_fn(asserted_formulas& af): simplify_fmls(af, "maximizing-bv-sharing") {}
        virtual void simplify(justified_expr const& j, expr_ref& n, proof_ref& p) { af.m_bv_sharing(j.get_fml(), n, p); }
        virtual bool should_apply() const { return af.m_params.m_max_bv_sharing; }
        virtual void post_op() { af.m_reduce_asserted_formulas(); }
    };

    class elim_term_ite_fn : public simplify_fmls {
        elim_term_ite_rw m_elim;
    public:
        elim_term_ite_fn(asserted_formulas& af): simplify_fmls(af, "elim-term-ite"), m_elim(af.m, af.m_defined_names) {}
        virtual void simplify(justified_expr const& j, expr_ref& n, proof_ref& p) { m_elim(j.get_fml(), n, p); }
        virtual bool should_apply() const { return af.m_params.m_eliminate_term_ite && af.m_params.m_lift_ite != LI_FULL; }
        virtual void post_op() { af.m_formulas.append(m_elim.new_defs()); af.reduce_and_solve(); m_elim.reset(); }
    };

#define MK_SIMPLIFIERA(NAME, FUNCTOR, MSG, APP, ARG, REDUCE)            \
    class NAME : public simplify_fmls {                                 \
        FUNCTOR m_functor;                                              \
    public:                                                             \
        NAME(asserted_formulas& af):simplify_fmls(af, MSG), m_functor ARG {} \
        virtual void simplify(justified_expr const& j, expr_ref& n, proof_ref& p) { \
            m_functor(j.get_fml(), n, p);                               \
        }                                                               \
        virtual void post_op() { if (REDUCE) af.reduce_and_solve(); }   \
        virtual bool should_apply() const { return APP; }               \
    };                                                                  \

#define MK_SIMPLIFIERF(NAME, FUNCTOR, MSG, APP, REDUCE) MK_SIMPLIFIERA(NAME, FUNCTOR, MSG, APP, (af.m), REDUCE)

    MK_SIMPLIFIERF(pull_cheap_ite_trees, pull_cheap_ite_tree_rw, "pull-cheap-ite-trees", af.m_params.m_pull_cheap_ite_trees, false);
    MK_SIMPLIFIERF(pull_nested_quantifiers, pull_nested_quant, "pull-nested-quantifiers", af.m_params.m_pull_nested_quantifiers && af.has_quantifiers(), false);
    MK_SIMPLIFIERF(cheap_quant_fourier_motzkin, elim_bounds_rw, "cheap-fourier-motzkin", af.m_params.m_eliminate_bounds && af.has_quantifiers(), true);
    MK_SIMPLIFIERF(elim_bvs_from_quantifiers, bv_elim_rw, "eliminate-bit-vectors-from-quantifiers", af.m_params.m_bb_quantifiers, true);
    MK_SIMPLIFIERF(apply_bit2int, bit2int, "propagate-bit-vector-over-integers", af.m_params.m_simplify_bit2int, true);
    MK_SIMPLIFIERA(lift_ite, push_app_ite_rw, "lift-ite", af.m_params.m_lift_ite != LI_NONE, (af.m, af.m_params.m_lift_ite == LI_CONSERVATIVE), true);
    MK_SIMPLIFIERA(ng_lift_ite, ng_push_app_ite_rw, "lift-ite", af.m_params.m_ng_lift_ite != LI_NONE, (af.m, af.m_params.m_ng_lift_ite == LI_CONSERVATIVE), true);


    reduce_asserted_formulas_fn m_reduce_asserted_formulas;
    distribute_forall_fn        m_distribute_forall;
    pattern_inference_fn        m_pattern_inference;
    refine_inj_axiom_fn         m_refine_inj_axiom;
    max_bv_sharing_fn           m_max_bv_sharing_fn;
    elim_term_ite_fn            m_elim_term_ite;
    pull_cheap_ite_trees        m_pull_cheap_ite_trees;
    pull_nested_quantifiers     m_pull_nested_quantifiers;
    elim_bvs_from_quantifiers   m_elim_bvs_from_quantifiers;
    cheap_quant_fourier_motzkin m_cheap_quant_fourier_motzkin;
    apply_bit2int               m_apply_bit2int;
    lift_ite                    m_lift_ite;
    ng_lift_ite                 m_ng_lift_ite;
    find_macros_fn              m_find_macros;
    propagate_values_fn         m_propagate_values;
    nnf_cnf_fn                  m_nnf_cnf;
    apply_quasi_macros_fn       m_apply_quasi_macros;

    bool invoke(simplify_fmls& s);
    void swap_asserted_formulas(vector<justified_expr>& new_fmls);
    void push_assertion(expr * e, proof * pr, vector<justified_expr>& result);
    bool canceled() { return m.canceled(); }
    bool check_well_sorted() const;
    unsigned get_total_size() const;

    void find_macros_core();
    void expand_macros();
    void apply_quasi_macros();
    void nnf_cnf();
    void reduce_and_solve();
    void flush_cache() { m_rewriter.reset(); m_rewriter.set_substitution(&m_substitution); }
    void set_eliminate_and(bool flag);
    void propagate_values();
    unsigned propagate_values(unsigned i);
    void update_substitution(expr* n, proof* p);
    bool is_gt(expr* lhs, expr* rhs);
    void compute_depth(expr* e);
    unsigned depth(expr* e) { return m_expr2depth[e]; }
    bool pull_cheap_ite_trees();

    void init(unsigned num_formulas, expr * const * formulas, proof * const * prs);

public:
    asserted_formulas(ast_manager & m, smt_params & p);
    ~asserted_formulas();

    bool has_quantifiers() const { return m_has_quantifiers; }
    void setup();
    void assert_expr(expr * e, proof * in_pr);
    void assert_expr(expr * e);
    void reset();
    void push_scope();
    void pop_scope(unsigned num_scopes);
    bool inconsistent() const { return m_inconsistent; }
    proof * get_inconsistency_proof() const;
    void reduce();
    unsigned get_num_formulas() const { return m_formulas.size(); }
    unsigned get_formulas_last_level() const;
<<<<<<< HEAD
    unsigned get_qhead() const { return m_qhead; }
    void commit(); 
    void commit(unsigned new_qhead); 
    expr *  get_formula(unsigned idx) const { return m_formulas[idx].get_fml(); }
    proof * get_formula_proof(unsigned idx) const { return m_formulas[idx].get_proof(); }
    
    th_rewriter & get_rewriter() { return m_rewriter; }
    void get_assertions(ptr_vector<expr> & result) const;
    bool empty() const { return m_formulas.empty(); }
=======
    unsigned get_qhead() const { return m_asserted_qhead; }
    void commit();
    void commit(unsigned new_qhead);
    expr * get_formula(unsigned idx) const { return m_asserted_formulas.get(idx); }
    proof * get_formula_proof(unsigned idx) const { return m.proofs_enabled() ? m_asserted_formula_prs.get(idx) : 0; }
    expr * const * get_formulas() const { return m_asserted_formulas.c_ptr(); }
    proof * const * get_formula_proofs() const { return m_asserted_formula_prs.c_ptr(); }
    void register_simplifier_plugin(simplifier_plugin * p) { m_simplifier.register_plugin(p); }
    simplifier & get_simplifier() { return m_simplifier; }
    void get_assertions(ptr_vector<expr> & result);
    bool empty() const { return m_asserted_formulas.empty(); }
    void collect_static_features();
>>>>>>> a7ef33c1
    void display(std::ostream & out) const;
    void display_ll(std::ostream & out, ast_mark & pp_visited) const;
    void collect_statistics(statistics & st) const;
    
    // -----------------------------------
    //
    // Macros
    //
    // -----------------------------------
    unsigned get_num_macros() const { return m_macro_manager.get_num_macros(); }
    unsigned get_first_macro_last_level() const { return m_macro_manager.get_first_macro_last_level(); }
    func_decl * get_macro_func_decl(unsigned i) const { return m_macro_manager.get_macro_func_decl(i); }
    func_decl * get_macro_interpretation(unsigned i, expr_ref & interp) const { return m_macro_manager.get_macro_interpretation(i, interp); }
    quantifier * get_macro_quantifier(func_decl * f) const { return m_macro_manager.get_macro_quantifier(f); }
    // auxiliary function used to create a logic context based on a model.
    void insert_macro(func_decl * f, quantifier * m, proof * pr) { m_macro_manager.insert(f, m, pr); }
    void insert_macro(func_decl * f, quantifier * m, proof * pr, expr_dependency* dep) { m_macro_manager.insert(f, m, pr, dep); }

};

#endif /* ASSERTED_FORMULAS_H_ */
<|MERGE_RESOLUTION|>--- conflicted
+++ resolved
@@ -238,7 +238,6 @@
     void reduce();
     unsigned get_num_formulas() const { return m_formulas.size(); }
     unsigned get_formulas_last_level() const;
-<<<<<<< HEAD
     unsigned get_qhead() const { return m_qhead; }
     void commit(); 
     void commit(unsigned new_qhead); 
@@ -248,20 +247,6 @@
     th_rewriter & get_rewriter() { return m_rewriter; }
     void get_assertions(ptr_vector<expr> & result) const;
     bool empty() const { return m_formulas.empty(); }
-=======
-    unsigned get_qhead() const { return m_asserted_qhead; }
-    void commit();
-    void commit(unsigned new_qhead);
-    expr * get_formula(unsigned idx) const { return m_asserted_formulas.get(idx); }
-    proof * get_formula_proof(unsigned idx) const { return m.proofs_enabled() ? m_asserted_formula_prs.get(idx) : 0; }
-    expr * const * get_formulas() const { return m_asserted_formulas.c_ptr(); }
-    proof * const * get_formula_proofs() const { return m_asserted_formula_prs.c_ptr(); }
-    void register_simplifier_plugin(simplifier_plugin * p) { m_simplifier.register_plugin(p); }
-    simplifier & get_simplifier() { return m_simplifier; }
-    void get_assertions(ptr_vector<expr> & result);
-    bool empty() const { return m_asserted_formulas.empty(); }
-    void collect_static_features();
->>>>>>> a7ef33c1
     void display(std::ostream & out) const;
     void display_ll(std::ostream & out, ast_mark & pp_visited) const;
     void collect_statistics(statistics & st) const;
