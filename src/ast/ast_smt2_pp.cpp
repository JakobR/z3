/*++
Copyright (c) 2011 Microsoft Corporation

Module Name:

    ast_smt2_pp.cpp

Abstract:

    Pretty printer of AST formulas using SMT2 format.
    This printer is more expensive than the one in ast_smt_pp.h,
    but is supposed to generated a "prettier" and SMT2 compliant output.

Author:

    Leonardo de Moura (leonardo)

Revision History:

--*/
#include "ast/ast_smt2_pp.h"
#include "ast/shared_occs.h"
#include "ast/pp.h"
#include "ast/ast_ll_pp.h"
#include "ast/ast_pp.h"
#include "math/polynomial/algebraic_numbers.h"
#include "ast/pp_params.hpp"
using namespace format_ns;

#define ALIAS_PREFIX "a"
#define MAX_INDENT   16
#define SMALL_INDENT 2

format * smt2_pp_environment::pp_fdecl_name(symbol const & s, unsigned & len) const {
    ast_manager & m = get_manager();
    if (is_smt2_quoted_symbol(s)) {
        std::string str = mk_smt2_quoted_symbol(s);
        len = static_cast<unsigned>(str.length());
        return mk_string(m, str.c_str());
    }
    else if (s.is_numerical()) {
        std::string str = s.str();
        len = static_cast<unsigned>(str.length());
        return mk_string(m, str.c_str());
    }
    else if (!s.bare_str()) {
<<<<<<< HEAD
        return mk_string(m,"null");
=======
        return mk_string(m, "null");
>>>>>>> 48e7da74
    }
    else {
        len = static_cast<unsigned>(strlen(s.bare_str()));
        return mk_string(m, s.bare_str());
    }
}

format * smt2_pp_environment::pp_fdecl_name(func_decl * f, unsigned & len) const {
    ast_manager & m = get_manager();
    if (m.is_implies(f)) {
        len = 2;
        return mk_string(m, "=>");
    }
    else if (m.is_ite(f)) {
        len = 3;
        return mk_string(m, "ite");
    }
    else if (m.is_iff(f)) {
        len = 1;
        return mk_string(m, "=");
    }
    else {
        symbol s = f->get_name();
        return pp_fdecl_name(s, len);
    }
}

bool smt2_pp_environment::is_indexed_fdecl(func_decl * f) const {
    if (f->get_family_id() == null_family_id)
        return false;
    unsigned num = f->get_num_parameters();
    unsigned i;
    for (i = 0; i < num; i++) {
        if (f->get_parameter(i).is_int())
            continue;
        if (f->get_parameter(i).is_rational())
            continue;
        if (f->get_parameter(i).is_ast() && is_func_decl(f->get_parameter(i).get_ast()))
            continue;
        break;
    }
    return i == num && num > 0;
}

bool smt2_pp_environment::is_sort_param(func_decl * f) const {
    return
        f->get_family_id() != null_family_id &&
        f->get_num_parameters() == 1 &&
        f->get_parameter(0).is_ast() &&
        is_sort(f->get_parameter(0).get_ast()) &&
        f->get_range() == to_sort(f->get_parameter(0).get_ast());
}

format * smt2_pp_environment::pp_as(format * fname, sort * s) {
    format * buf[2] = { fname, pp_sort(s) };
    SASSERT(buf[0] != 0 && buf[1] != 0);
    return mk_seq1<format**, f2f>(get_manager(), buf, buf + 2, f2f(), "as");
}

format * smt2_pp_environment::pp_fdecl_params(format * fname, func_decl * f) {
    SASSERT(is_indexed_fdecl(f));
    unsigned num = f->get_num_parameters();
    ptr_buffer<format> fs;
    fs.push_back(fname);
    for (unsigned i = 0; i < num; i++) {
        SASSERT(f->get_parameter(i).is_int() ||
                f->get_parameter(i).is_rational() ||
                (f->get_parameter(i).is_ast() && is_func_decl(f->get_parameter(i).get_ast())));
        if (f->get_parameter(i).is_int())
            fs.push_back(mk_int(get_manager(), f->get_parameter(i).get_int()));
        else if (f->get_parameter(i).is_rational())
            fs.push_back(mk_string(get_manager(), f->get_parameter(i).get_rational().to_string().c_str()));
        else
            fs.push_back(pp_fdecl_ref(to_func_decl(f->get_parameter(i).get_ast())));
    }
    return mk_seq1(get_manager(), fs.begin(), fs.end(), f2f(), "_");
}

format * smt2_pp_environment::pp_fdecl(func_decl * f, unsigned & len) {
    format * fname = pp_fdecl_name(f, len);
    if (f->get_family_id() == null_family_id)
        return fname;
    if (is_sort_param(f)) {
        len = UINT_MAX;
        return pp_as(fname, f->get_range());
    }
    if (is_indexed_fdecl(f)) {
        len = UINT_MAX;
        return pp_fdecl_params(fname, f);
    }
    return fname;
}

format * smt2_pp_environment::pp_signature(format * f_name, func_decl * f) {
    if (is_indexed_fdecl(f)) {
        f_name = pp_fdecl_params(f_name, f);
    }
    ptr_buffer<format> f_domain;
    for (unsigned i = 0; i < f->get_arity(); i++)
        f_domain.push_back(pp_sort(f->get_domain(i)));
    ptr_buffer<format> args;
    args.push_back(f_name);
    args.push_back(mk_seq5(get_manager(), f_domain.begin(), f_domain.end(), f2f()));
    args.push_back(pp_sort(f->get_range()));
    return mk_seq5(get_manager(), args.begin(), args.end(), f2f());
}

format * smt2_pp_environment::pp_fdecl_ref(func_decl * f) {
    unsigned len;
    format * f_name = pp_fdecl_name(f, len);
    if (f->get_family_id() == null_family_id) {
        return f_name;
    }
    return pp_signature(f_name, f);
}

format * smt2_pp_environment::pp_bv_literal(app * t, bool use_bv_lits, bool bv_neg) {
    bv_util & u = get_bvutil();
    SASSERT(u.is_numeral(t));
    rational val;
    unsigned bv_size = 1;
    u.is_numeral(t, val, bv_size);
    SASSERT(val.is_int());
    val = u.norm(val, bv_size, bv_neg);
    bool is_neg = false;
    if (val.is_neg()) {
        val.neg();
        is_neg = true;
    }
    SASSERT(val.is_nonneg());
    format * vf;
    if (!use_bv_lits) {
        string_buffer<> buf;
        buf << "(_ bv" << val.to_string().c_str() << " " << bv_size << ")";
        vf = mk_string(get_manager(), buf.c_str());
    }
    else {
        sbuffer<char> buf;
        unsigned sz = 0;
        buf.push_back('#');
        if (bv_size % 4 == 0) {
            buf.push_back('x');
            while (val.is_pos()) {
                rational c = val % rational(16);
                val = div(val, rational(16));
                SASSERT(rational(0) <= c && c < rational(16));
                if (c <= rational(9))
                    buf.push_back('0' + c.get_unsigned());
                else
                    buf.push_back('a' + (c.get_unsigned() - 10));
                sz+=4;
            }
            while (sz < bv_size) {
                buf.push_back('0');
                sz+=4;
            }
        }
        else {
            buf.push_back('b');
            while (val.is_pos()) {
                rational c = val % rational(2);
                val = div(val, rational(2));
                SASSERT(rational(0) <= c && c < rational(2));
                if (c.is_zero())
                    buf.push_back('0');
                else
                    buf.push_back('1');
                sz += 1;
            }
            while (sz < bv_size) {
                buf.push_back('0');
                sz += 1;
            }
        }
        SASSERT(sz == bv_size);
        std::reverse(buf.begin()+2, buf.end());
        buf.push_back(0);
        vf = mk_string(get_manager(), buf.begin());
    }
    if (is_neg) {
        format * buffer[1] = {vf};
        return mk_seq1<format**, f2f>(get_manager(), buffer, buffer+1, f2f(), "bvneg");
    }
    return vf;
}

format * smt2_pp_environment::pp_float_literal(app * t, bool use_bv_lits, bool use_float_real_lits) {
    mpf_manager & fm = get_futil().fm();
    scoped_mpf v(fm);
    ast_manager & m = get_manager();
    format * body = 0;
    string_buffer<> buf;
    VERIFY(get_futil().is_numeral(t, v));
    if (fm.is_nan(v)) {
        buf << "(_ NaN " << v.get().get_ebits() << " " << v.get().get_sbits() << ")";
        return mk_string(m, buf.c_str());
    }
    else if (fm.is_pinf(v)) {
        buf << "(_ +oo " << v.get().get_ebits() << " " << v.get().get_sbits() << ")";
        return mk_string(m, buf.c_str());
    }
    else if (fm.is_ninf(v)) {
        buf << "(_ -oo " << v.get().get_ebits() << " " << v.get().get_sbits() << ")";
        return mk_string(m, buf.c_str());
    }
    else if (fm.is_pzero(v)) {
        buf << "(_ +zero " << v.get().get_ebits() << " " << v.get().get_sbits() << ")";
        return mk_string(m, buf.c_str());
    }
    else if (fm.is_nzero(v)) {
        buf << "(_ -zero " << v.get().get_ebits() << " " << v.get().get_sbits() << ")";
        return mk_string(m, buf.c_str());
    }
    else if (use_float_real_lits)
    {
        buf << "((_ to_fp " << v.get().get_ebits() << " " <<
                               v.get().get_sbits() << ") RTZ " <<
                               fm.to_string(v).c_str() << ")";
        return mk_string(m, buf.c_str());
    }
    else {
        if (use_bv_lits)
            buf << "(fp #b" << (fm.sgn(v) ? 1 : 0);
        else
            buf << "(fp (_ bv" << (fm.sgn(v) ? 1 : 0) << " 1)";
        body = mk_string(m, buf.c_str());
        body = mk_compose(m, body, mk_string(m, " "));

        mpf_exp_t exp = fm.exp(v);
        const mpz & bias = fm.m_powers2.m1(v.get().get_ebits() - 1);
        mpf_exp_t biased_exp = exp + fm.mpz_manager().get_int64(bias);
        app_ref e_biased_exp(m);
        e_biased_exp = get_bvutil().mk_numeral(biased_exp, v.get().get_ebits());
        body = mk_compose(m, body, pp_bv_literal(e_biased_exp, use_bv_lits, false));
        body = mk_compose(m, body, mk_string(m, " "));

        scoped_mpz sig(fm.mpz_manager());
        sig = fm.sig(v);
        app_ref e_sig(m);
        e_sig = get_bvutil().mk_numeral(rational(sig), v.get().get_sbits() - 1);
        body = mk_compose(m, body, pp_bv_literal(e_sig, use_bv_lits, false));

        body = mk_compose(m, body, mk_string(m, ")"));
        return body;
    }
}

// generate (- f)
format * smt2_pp_environment::mk_neg(format * f) const {
    format * buffer[1] = {f};
    return mk_seq1<format**, f2f>(get_manager(), buffer, buffer+1, f2f(), "-");
}

// Return the format string  <num>.0  where num is the value of val.
format * smt2_pp_environment::mk_float(rational const & val) const {
    SASSERT(val.is_nonneg());
    SASSERT(val.is_int());
    std::string s = val.to_string();
    s += ".0";
    return mk_string(get_manager(), s.c_str());
}

format * smt2_pp_environment::pp_arith_literal(app * t, bool decimal, unsigned decimal_prec) {
    arith_util & u = get_autil();
    SASSERT(u.is_numeral(t) || u.is_irrational_algebraic_numeral(t));
    rational val;
    bool is_int = true;
    if (u.is_numeral(t, val, is_int)) {
        if (is_int) {
            if (val.is_nonneg()) {
                return mk_string(get_manager(), val.to_string().c_str());
            }
            else {
                val.neg();
                return mk_neg(mk_string(get_manager(), val.to_string().c_str()));
            }
        }
        else {
            bool is_neg = val.is_neg();
            if (is_neg)
                val.neg();
            format * vf;
            if (val.is_int()) {
                vf = mk_float(val);
            }
            else if (decimal) {
                std::ostringstream buffer;
                val.display_decimal(buffer, decimal_prec);
                vf = mk_string(get_manager(), buffer.str().c_str());
            }
            else {
                format * buffer[2] = { mk_float(numerator(val)), mk_float(denominator(val)) };
                vf = mk_seq1<format**, f2f>(get_manager(), buffer, buffer+2, f2f(), "/");
            }
            return is_neg ? mk_neg(vf) : vf;
        }
    }
    else {
        SASSERT(u.is_irrational_algebraic_numeral(t));
        anum const & val2 = u.to_irrational_algebraic_numeral(t);
        algebraic_numbers::manager & am = u.am();
        format * vf;
        std::ostringstream buffer;
        bool is_neg = false;
        if (decimal) {
            scoped_anum abs_val(am);
            am.set(abs_val, val2);
            if (am.is_neg(val2)) {
                is_neg = true;
                am.neg(abs_val);
            }
            am.display_decimal(buffer, abs_val, decimal_prec);
        }
        else {
            am.display_root_smt2(buffer, val2);
        }
        vf = mk_string(get_manager(), buffer.str().c_str());
        return is_neg ? mk_neg(vf) : vf;
    }
}

format * smt2_pp_environment::pp_string_literal(app * t) {
    zstring s;
    std::string encs;
    VERIFY (get_sutil().str.is_string(t, s));
    encs = s.encode();
    std::ostringstream buffer;
    buffer << "\"";
    for (unsigned i = 0; i < encs.length(); ++i) {
        if (encs[i] == '\"') {
            buffer << "\"\"";
        }
        else {
            buffer << encs[i];
        }
    }
    buffer << "\"";
    return mk_string(get_manager(), buffer.str().c_str());
}

format * smt2_pp_environment::pp_datalog_literal(app * t) {
    uint64 v;
    VERIFY (get_dlutil().is_numeral(t, v));
    std::ostringstream buffer;
    buffer << v;
    return mk_string(get_manager(), buffer.str().c_str());
}

format_ns::format * smt2_pp_environment::pp_sort(sort * s) {
    // Basic sort pretty printing.
    // This method is redefined in cmd_context::pp_env: support for parametric sorts.
    // Here, we just pretty print builtin sorts: Bool, Int, Real, BitVec and Array.
    ast_manager & m = get_manager();
    if (m.is_bool(s))
        return mk_string(m, "Bool");
    if (get_autil().is_int(s))
        return mk_string(m, "Int");
    if (get_autil().is_real(s))
        return mk_string(m, "Real");
    if (get_bvutil().is_bv_sort(s)) {
        unsigned sz = get_bvutil().get_bv_size(s);
        ptr_buffer<format> fs;
        fs.push_back(mk_string(m, "BitVec"));
        fs.push_back(mk_unsigned(m, sz));
        return mk_seq1(m, fs.begin(), fs.end(), f2f(), "_");
    }
    if (get_arutil().is_array(s)) {
        ptr_buffer<format> fs;
        unsigned sz = get_array_arity(s);
        for (unsigned i = 0; i < sz; i++) {
            fs.push_back(pp_sort(get_array_domain(s, i)));
        }
        fs.push_back(pp_sort(get_array_range(s)));
        return mk_seq1(m, fs.begin(), fs.end(), f2f(), "Array");
    }
    if (get_futil().is_float(s)) {
        unsigned ebits = get_futil().get_ebits(s);
        unsigned sbits = get_futil().get_sbits(s);
        ptr_buffer<format> fs;
        fs.push_back(mk_string(m, "FloatingPoint"));
        fs.push_back(mk_unsigned(m, ebits));
        fs.push_back(mk_unsigned(m, sbits));
        return mk_seq1(m, fs.begin(), fs.end(), f2f(), "_");
    }
    if ((get_sutil().is_seq(s) || get_sutil().is_re(s)) && !get_sutil().is_string(s)) {
        ptr_buffer<format> fs;
        fs.push_back(pp_sort(to_sort(s->get_parameter(0).get_ast())));
        return mk_seq1(m, fs.begin(), fs.end(), f2f(), get_sutil().is_seq(s)?"Seq":"RegEx");
    }
#ifdef DATATYPE_V2
    if (get_dtutil().is_datatype(s)) {
        unsigned sz = get_dtutil().get_datatype_num_parameter_sorts(s);
        if (sz > 0) {
            ptr_buffer<format> fs;            
            for (unsigned i = 0; i < sz; i++) {
                fs.push_back(pp_sort(get_dtutil().get_datatype_parameter_sort(s, i)));
            }
            return mk_seq1(m, fs.begin(), fs.end(), f2f(), s->get_name().str().c_str());        
        }
    }
#endif
    return format_ns::mk_string(get_manager(), s->get_name().str().c_str());
}

typedef app_ref_vector format_ref_vector;

class smt2_printer {
    ast_manager &                         m_manager;
    smt2_pp_environment &                 m_env;

    shared_occs                           m_soccs;
    expr *                                m_root;

    typedef obj_map<expr, unsigned>       expr2alias; // expr -> position @ m_aliased_exprs, m_aliased_pps, m_aliased_lvls_names.
    ptr_vector<expr2alias>                m_expr2alias_stack;

    expr2alias *                          m_expr2alias; // expr -> position @ m_aliased_exprs, m_aliased_pps, m_aliased_lvls_names.
    ptr_vector<expr>                      m_aliased_exprs;
    format_ref_vector                     m_aliased_pps;
    svector<std::pair<unsigned, symbol> > m_aliased_lvls_names;
    unsigned                              m_next_alias_idx;
    struct scope {
        unsigned m_aliased_exprs_lim;
        unsigned m_old_next_alias_idx;
        expr *   m_old_root;
        scope(unsigned lim, unsigned idx, expr * r):m_aliased_exprs_lim(lim), m_old_next_alias_idx(idx), m_old_root(r) {}
    };
    svector<scope>                        m_scopes;     // size of m_aliased_exprs, m_aliased_pps, m_aliased_lvls_names.
    svector<symbol>                       m_var_names;
    typedef hashtable<symbol, symbol_hash_proc, symbol_eq_proc> symbol_set;
    symbol_set                            m_var_names_set;

    struct frame {
        expr *   m_curr;
        unsigned m_idx;
        unsigned m_spos;
        bool     m_use_alias; // if new aliases can be created
        frame(expr * c, unsigned i, unsigned s, bool use_alias):m_curr(c), m_idx(i), m_spos(s), m_use_alias(use_alias) {}
    };

    svector<frame>                        m_frame_stack;
    format_ref_vector                     m_format_stack;
    struct info {
        unsigned m_lvl;
        unsigned m_weight;
        unsigned m_depth;
        info(unsigned l, unsigned w, unsigned d):m_lvl(l), m_weight(w), m_depth(d) {}
    };
    svector<info>                         m_info_stack;

    string_buffer<> m_next_name_buffer;

    // Config
    bool     m_pp_decimal;
    unsigned m_pp_decimal_precision;
    bool     m_pp_bv_lits;
    bool     m_pp_float_real_lits;
    bool     m_pp_bv_neg;
    unsigned m_pp_max_depth;
    unsigned m_pp_min_alias_size;
    bool     m_pp_flat_assoc;


    symbol next_name(char const * prefix, unsigned & idx) {
        while (true) {
            m_next_name_buffer.reset();
            m_next_name_buffer.append(prefix);
            m_next_name_buffer.append("!");
            m_next_name_buffer.append(idx);
            symbol r(m_next_name_buffer.c_str());
            idx++;
            if (m_env.uses(r))
                continue;
            if (m_var_names_set.contains(r))
                continue;
            return r;
        }
    }

    symbol next_alias() {
        return next_name(ALIAS_PREFIX, m_next_alias_idx);
    }

    void register_alias(expr * n, format * nf, unsigned lvl, symbol const & name) {
        SASSERT(m_aliased_exprs.size() == m_aliased_pps.size());
        SASSERT(m_aliased_exprs.size() == m_aliased_lvls_names.size());
        unsigned idx = m_aliased_exprs.size();
        m_expr2alias->insert(n, idx);
        m_aliased_exprs.push_back(n);
        m_aliased_pps.push_back(nf);
        m_aliased_lvls_names.push_back(std::make_pair(lvl, name));
    }

    void push_frame(expr * n, bool use_alias) {
        m_frame_stack.push_back(frame(n, 0, m_format_stack.size(), use_alias));
    }

    void pop_frame() {
        m_frame_stack.pop_back();
    }

    ast_manager & m() const { return m_manager; }
    ast_manager & fm() const { return format_ns::fm(m()); }

    std::string ensure_quote(symbol const& s) {
        std::string str;
        if (is_smt2_quoted_symbol(s))
            str = mk_smt2_quoted_symbol(s);
        else
            str = s.str();
        return str;
    }

    symbol ensure_quote_sym(symbol const& s) {
        if (is_smt2_quoted_symbol(s)) {
            std::string str;
            str = mk_smt2_quoted_symbol(s);
            return symbol(str.c_str());
        }
        else
            return s;
    }

    void pp_var(var * v) {
        format * f;
        if (v->get_idx() < m_var_names.size()) {
            symbol s = m_var_names[m_var_names.size() - v->get_idx() - 1];
            std::string vname;
            if (is_smt2_quoted_symbol (s)) {
                vname = mk_smt2_quoted_symbol (s);
            }
            else {
                vname = s.str();
            }
            f = mk_string(m(), vname.c_str ());
        }
        else {
            // fallback... it is not supposed to happen when the printer is correctly used.
            string_buffer<> buf;
            buf.append("(:var ");
            buf.append(v->get_idx());
            buf.append(")");
            f = mk_string(m(), buf.c_str());
        }
        m_format_stack.push_back(f);
        m_info_stack.push_back(info(0, 1, 1));
    }

    format * pp_attribute(char const * attr, format * f) {
        return mk_compose(m(),
                          mk_string(m(), attr),
                          mk_indent(m(), static_cast<unsigned>(strlen(attr)), f));
    }

    format * pp_simple_attribute(char const * attr, int v) {
        return mk_compose(m(), mk_string(m(), attr), mk_int(m(), v));
    }

    format * pp_simple_attribute(char const * attr, symbol const & s) {
        std::string str = ensure_quote(s);
        return mk_compose(m(), mk_string(m(), attr), mk_string(m(), str.c_str()));
    }

    format * pp_labels(bool is_pos, buffer<symbol> const & names, format * f) {
        if (names.empty())
            return f;
        ptr_buffer<format> buf;
        buf.push_back(f);
        for (unsigned i = 0; i < names.size(); i++) {
            buf.push_back(pp_simple_attribute(is_pos ? ":lblpos " : ":lblneg ", names[i]));
        }
        return mk_seq1(m(), buf.begin(), buf.end(), f2f(), "!");
    }

    void pp_const(app * c) {
        format * f;
        if (m_env.get_autil().is_numeral(c) || m_env.get_autil().is_irrational_algebraic_numeral(c)) {
            f = m_env.pp_arith_literal(c, m_pp_decimal, m_pp_decimal_precision);
        }
        else if (m_env.get_sutil().str.is_string(c)) {
            f = m_env.pp_string_literal(c);
        }
        else if (m_env.get_bvutil().is_numeral(c)) {
            f = m_env.pp_bv_literal(c, m_pp_bv_lits, m_pp_bv_neg);
        }
        else if (m_env.get_futil().is_numeral(c)) {
            f = m_env.pp_float_literal(c, m_pp_bv_lits, m_pp_float_real_lits);
        }
        else if (m_env.get_dlutil().is_numeral(c)) {
            f = m_env.pp_datalog_literal(c);
        }
        else {
            buffer<symbol> names;
            if (m().is_label_lit(c, names)) {
                f = pp_labels(true, names, mk_string(m(), "true"));
            }
            else {
                unsigned len;
                f = m_env.pp_fdecl(c->get_decl(), len);
            }
        }
        m_format_stack.push_back(f);
        m_info_stack.push_back(info(0, 1, 1));
    }

    bool pp_aliased(expr * t) {
        unsigned idx;
        if (m_expr2alias->find(t, idx)) {
            unsigned lvl     = m_aliased_lvls_names[idx].first;
            symbol const & s = m_aliased_lvls_names[idx].second;
            m_format_stack.push_back(mk_string(m(), s.str().c_str()));
            m_info_stack.push_back(info(lvl+1, 1, 1));
            return true;
        }
        return false;
    }

    void process_var(var * v) {
        pp_var(v);
        pop_frame();
    }

    bool process_args(app * t, frame & fr) {
        unsigned num = t->get_num_args();
        while (fr.m_idx < num) {
            expr * arg = t->get_arg(fr.m_idx);
            fr.m_idx++;
            if (pp_aliased(arg))
                continue;
            switch (arg->get_kind()) {
            case AST_VAR:
                pp_var(to_var(arg));
                break;
            case AST_APP:
                if (to_app(arg)->get_num_args() == 0) {
                    pp_const(to_app(arg));
                }
                else {
                    push_frame(arg, fr.m_use_alias);
                    return false;
                }
                break;
            case AST_QUANTIFIER:
                push_frame(arg, fr.m_use_alias);
                return false;
            default:
                UNREACHABLE();
            }
        }
        return true;
    }

    void store_result(expr * t, frame & fr, format * f, info & f_info) {
        m_format_stack.shrink(fr.m_spos);
        m_info_stack.shrink(fr.m_spos);
        if (fr.m_use_alias && m_root != t &&
            ((f_info.m_depth >= m_pp_max_depth) ||
             ((f_info.m_weight >= m_pp_min_alias_size || is_quantifier(t)) && m_soccs.is_shared(t)))) {
            symbol a = next_alias();
            TRACE("smt2_pp", tout << "a: " << a << " depth: " << f_info.m_depth << ", weight: " << f_info.m_weight
                  << ", lvl: " << f_info.m_lvl << " t: #" << t->get_id() << "\n" << mk_ll_pp(t, m())
                  << ", is-shared: " << m_soccs.is_shared(t) << "\n";);
            register_alias(t, f, f_info.m_lvl, a);
            m_format_stack.push_back(mk_string(m(), a.str().c_str()));
            m_info_stack.push_back(info(f_info.m_lvl + 1, 1, 1));
        }
        else {
            m_format_stack.push_back(f);
            m_info_stack.push_back(f_info);
        }
        pop_frame();
    }

    bool flat_assoc(app * t, frame const & fr) {
        if (!m_pp_flat_assoc)
            return false;
        func_decl * f = t->get_decl();
        if (f->is_associative() && m_frame_stack.size() >= 2 && !m_soccs.is_shared(t)) {
            frame const & prev_fr = m_frame_stack[m_frame_stack.size() - 2];
            return is_app(prev_fr.m_curr) && to_app(prev_fr.m_curr)->get_decl() == f;
        }
        return false;
    }

    void process_app(app * t, frame & fr) {
        if (fr.m_idx == 0) {
            if (pp_aliased(t)) {
                pop_frame();
                return;
            }
        }
        if (!process_args(t, fr))
            return;
        if (t->get_num_args() == 0) {
            pp_const(t);
            pop_frame();
            return;
        }
        if (flat_assoc(t, fr)) {
            pop_frame();
            return;
        }
        buffer<symbol> labels;
        bool is_pos;
        format * f = 0;
        format ** it  = m_format_stack.c_ptr() + fr.m_spos;
        format ** end = m_format_stack.c_ptr() + m_format_stack.size();
        if (m().is_label(t, is_pos, labels)) {
            SASSERT(it + 1 == end);
            f = pp_labels(is_pos, labels, *it);
        }
        else if (m().is_pattern(t)) {
            f = mk_seq5<format**, f2f>(m(), it, end, f2f());
        }
        else {
            unsigned len;
            SASSERT(it < end);
            format * fname = m_env.pp_fdecl(t->get_decl(), len);
            if (len > MAX_INDENT) {
                f = mk_group(m(), mk_compose(m(),
                                             mk_indent(m(), 1, mk_compose(m(), mk_string(m(), "("), fname)),
                                             mk_indent(m(), SMALL_INDENT, mk_compose(m(),
                                                                                     mk_seq<format**, f2f>(m(), it, end, f2f()),
                                                                                     mk_string(m(), ")")))));
            }
            else {
                format * first = *it;
                ++it;
                f = mk_group(m(), mk_compose(m(),
                                             mk_indent(m(), 1, mk_compose(m(), mk_string(m(), "("), fname)),
                                             mk_indent(m(), len + 2, mk_compose(m(),
                                                                                mk_string(m(), " "),
                                                                                first,
                                                                                mk_seq<format**, f2f>(m(), it, end, f2f()),
                                                                                mk_string(m(), ")")))));
            }
        }
        info f_info(0, 1, 1);
        info * it2  = m_info_stack.begin() + fr.m_spos;
        info * end2 = m_info_stack.end();
        for (; it2 != end2; ++it2) {
            if (it2->m_lvl > f_info.m_lvl)
                f_info.m_lvl = it2->m_lvl;
            f_info.m_weight += it2->m_weight;
            if (it2->m_depth > f_info.m_depth)
                f_info.m_depth = it2->m_depth;
        }
        f_info.m_depth++;
        store_result(t, fr, f, f_info);
    }

    // Add let decls used to build f.
    format * pp_let(format * f, unsigned & num_lets) {
        unsigned old_sz = m_scopes.empty() ? 0 : m_scopes.back().m_aliased_exprs_lim;
        unsigned sz     = m_aliased_exprs.size();
        SASSERT(old_sz <= sz);
        num_lets = sz - old_sz;
        TRACE("pp_let", tout << "old_sz: " << old_sz << ", sz: " << sz << "\n";);
        if (old_sz == sz)
            return f;
        vector<ptr_vector<format> > decls;
        for (unsigned i = old_sz; i < sz; i++) {
            unsigned lvl    = m_aliased_lvls_names[i].first;
            symbol   f_name = m_aliased_lvls_names[i].second;
            format * f_def[1] = { m_aliased_pps.get(i) };
            decls.reserve(lvl+1);
            ptr_vector<format> & lvl_decls = decls[lvl];
            lvl_decls.push_back(mk_seq1<format**, f2f>(m(), f_def, f_def+1, f2f(), f_name.str().c_str()));
        }
        TRACE("pp_let", tout << "decls.size(): " << decls.size() << "\n";);
        ptr_buffer<format> buf;
        unsigned num_op = 0;
        vector<ptr_vector<format> >::iterator it  = decls.begin();
        vector<ptr_vector<format> >::iterator end = decls.end();
        for (; it != end; ++it) {
            ptr_vector<format> & lvl_decls = *it;
            if (lvl_decls.empty())
                continue;
            if (num_op > 0)
                buf.push_back(mk_line_break(m()));
            num_op++;
            buf.push_back(mk_string(m(), "(let "));
            buf.push_back(mk_indent(m(), 5, mk_seq5(m(), lvl_decls.begin(), lvl_decls.end(), f2f())));
        }
        TRACE("pp_let", tout << "num_op: " << num_op << "\n";);
        if (num_op == 0)
            return f;
        buf.push_back(mk_indent(m(), SMALL_INDENT, mk_compose(m(), mk_line_break(m()), f)));
        for (unsigned i = 0; i < num_op; i++)
            buf.push_back(mk_string(m(), ")"));
        return mk_compose(m(), buf.size(), buf.c_ptr());
    }

    format * pp_let(format * f) {
        unsigned num_lets;
        return pp_let(f, num_lets);
    }

    void begin_scope() {
        SASSERT(m_aliased_exprs.size() == m_aliased_pps.size());
        SASSERT(m_aliased_exprs.size() == m_aliased_lvls_names.size());
        TRACE("pp_scope", tout << "[begin-scope] sz: " << m_aliased_exprs.size() << ", m_root: " << m_root << "\n";);
        m_scopes.push_back(scope(m_aliased_exprs.size(), m_next_alias_idx, m_root));
        unsigned lvl = m_scopes.size();
        while (lvl >= m_expr2alias_stack.size())
            m_expr2alias_stack.push_back(alloc(expr2alias));
        m_expr2alias = m_expr2alias_stack[lvl];
        m_next_alias_idx = 1;
    }

    void end_scope() {
        TRACE("pp_scope", tout << "[end-scope] before sz: " << m_aliased_exprs.size() << ", m_root: " << m_root << "\n";);
        m_expr2alias->reset();
        scope & s = m_scopes.back();
        unsigned old_sz = s.m_aliased_exprs_lim;
        m_root = s.m_old_root;
        m_next_alias_idx = s.m_old_next_alias_idx;
        m_scopes.pop_back();
        unsigned new_lvl = m_scopes.size();
        m_expr2alias = m_expr2alias_stack[new_lvl];
        SASSERT(old_sz <= m_aliased_exprs.size());
        m_aliased_exprs.shrink(old_sz);
        m_aliased_pps.shrink(old_sz);
        m_aliased_lvls_names.shrink(old_sz);
        TRACE("pp_scope", tout << "[end-scope] after sz: " << m_aliased_exprs.size() << ", m_root: " << m_root << "\n";);
    }

    void register_var_names(quantifier * q) {
        unsigned num_decls = q->get_num_decls();
        for (unsigned i = 0; i < num_decls; i++) {
            symbol name = ensure_quote_sym(q->get_decl_name(i));
            if (name.is_numerical()) {
                unsigned idx = 1;
                name = next_name("x", idx);
            }
            else if (m_env.uses(name) || m_var_names_set.contains(name)) {
                unsigned idx = 1;
                name = next_name(name.bare_str(), idx);
            }
            SASSERT(!m_var_names_set.contains(name));
            m_var_names.push_back(name);
            m_var_names_set.insert(name);
        }
    }

    void unregister_var_names(quantifier * q) {
        unsigned num_decls = q->get_num_decls();
        for (unsigned i = 0; i < num_decls; i++) {
            symbol s = m_var_names.back();
            m_var_names.pop_back();
            m_var_names_set.erase(s);
        }
    }

    format * pp_var_decls(quantifier * q) {
        ptr_buffer<format> buf;
        unsigned num_decls = q->get_num_decls();
        SASSERT(num_decls <= m_var_names.size());
        symbol * it = m_var_names.end() - num_decls;
        for (unsigned i = 0; i < num_decls; i++, it++) {
            format * fs[1] = { m_env.pp_sort(q->get_decl_sort(i)) };
            std::string var_name;
            if (is_smt2_quoted_symbol (*it)) {
                var_name = mk_smt2_quoted_symbol (*it);
            }
            else {
              var_name = it->str ();\
            }
            buf.push_back(mk_seq1<format**,f2f>(m(), fs, fs+1, f2f(), var_name.c_str ()));
        }
        return mk_seq5(m(), buf.begin(), buf.end(), f2f());
    }

    void process_quantifier(quantifier * q, frame & fr) {
        if (fr.m_idx == 0) {
            begin_scope();
            m_root = q->get_expr();
            register_var_names(q);
        }
        unsigned num_children = q->get_num_patterns() + q->get_num_no_patterns() + 1;
        if (fr.m_idx < num_children) {
            unsigned idx = fr.m_idx;
            fr.m_idx++;
            if (idx < q->get_num_patterns()) {
                push_frame(q->get_pattern(idx), false);
            }
            else if (idx < q->get_num_patterns() + q->get_num_no_patterns()) {
                push_frame(q->get_no_pattern(idx - q->get_num_patterns()), false);
            }
            else {
                push_frame(q->get_expr(), fr.m_use_alias);
            }
            return;
        }
        unsigned num_lets = 0;
        format * f_body = pp_let(m_format_stack.back(), num_lets);
        // The current SMT2 frontend uses weight 1 as default.
#define MIN_WEIGHT 1
        if (q->has_patterns() || q->get_weight() > MIN_WEIGHT ||
            q->get_skid() != symbol::null || (q->get_qid() != symbol::null && !q->get_qid().is_numerical())) {
            ptr_buffer<format> buf;
            buf.push_back(f_body);
            if (q->get_num_patterns() > 0) {
                format ** it  = m_format_stack.c_ptr() + fr.m_spos;
                format ** end = it + q->get_num_patterns();
                for (; it != end; ++it) {
                    buf.push_back(pp_attribute(":pattern ", *it));
                }
            }
            if (q->get_num_no_patterns() > 0) {
                format ** it  = m_format_stack.c_ptr() + fr.m_spos + q->get_num_patterns();
                format ** end = it + q->get_num_no_patterns();
                for (; it != end; ++it) {
                    buf.push_back(pp_attribute(":no-pattern ", *it));
                }
            }
            if (q->get_weight() > MIN_WEIGHT) {
                buf.push_back(pp_simple_attribute(":weight ", q->get_weight()));
            }
            if (q->get_skid() != symbol::null) {
                buf.push_back(pp_simple_attribute(":skolemid ", q->get_skid()));
            }
            if (q->get_qid() != symbol::null) {
#if 0
                buf.push_back(pp_simple_attribute(":qid ", q->get_qid()));
#else
                if (!q->get_qid().is_numerical())
                    buf.push_back(pp_simple_attribute(":qid ", q->get_qid()));
#endif
            }
            f_body = mk_seq1(m(), buf.begin(), buf.end(), f2f(), "!");
        }
        format * f_decls = pp_var_decls(q);
        format * fs[2] = { f_decls, f_body };
        char const * header = q->is_forall() ? "forall" : "exists";
        format * f = mk_seq3<format**, f2f>(m(), fs, fs+2, f2f(), header, 1, SMALL_INDENT);

        info f_info = m_info_stack.back();
        f_info.m_lvl     = 0; // quantifiers don't depend on any let-decls, pp_let added all dependencies for the body.
        f_info.m_depth++;
        f_info.m_weight += q->get_num_decls()*2 + num_lets*8;

        unregister_var_names(q);
        end_scope();

        store_result(q, fr, f, f_info);
    }

    void init_expr2alias_stack() {
        SASSERT(m_expr2alias_stack.empty());
        expr2alias * new_map = alloc(expr2alias);
        m_expr2alias_stack.push_back(new_map);
        m_expr2alias = new_map;
    }

    void del_expr2alias_stack() {
        std::for_each(m_expr2alias_stack.begin(), m_expr2alias_stack.end(), delete_proc<expr2alias>());
        m_expr2alias_stack.reset();
        m_expr2alias = 0;
    }

    void reset_expr2alias_stack() {
        SASSERT(!m_expr2alias_stack.empty());
        ptr_vector<expr2alias>::iterator it  = m_expr2alias_stack.begin();
        ptr_vector<expr2alias>::iterator end = m_expr2alias_stack.end();
        for (; it != end; ++it)
            (*it)->reset();
        m_expr2alias = m_expr2alias_stack[0];
    }

    void reset_stacks() {
        m_next_alias_idx = 1;
        reset_expr2alias_stack();
        m_aliased_exprs.reset();
        m_aliased_pps.reset();
        m_aliased_lvls_names.reset();
        m_scopes.reset();
        m_frame_stack.reset();
        m_format_stack.reset();
        m_info_stack.reset();
    }

    void process(expr * n, format_ref & r) {
        reset_stacks();
        SASSERT(&(r.get_manager()) == &(fm()));
        m_soccs(n);
        m_root = n;
        push_frame(n, true);
        while (!m_frame_stack.empty()) {
            frame & fr = m_frame_stack.back();
            switch (fr.m_curr->get_kind()) {
            case AST_QUANTIFIER:
                process_quantifier(to_quantifier(fr.m_curr), fr);
                break;
            case AST_APP:
                process_app(to_app(fr.m_curr), fr);
                break;
            case AST_VAR:
                process_var(to_var(fr.m_curr));
                break;
            default:
                UNREACHABLE();
            }
        }
        r = pp_let(m_format_stack.back());
        m_format_stack.pop_back();
    }

    void reset_var_names() {
        m_var_names.reset();
        m_var_names_set.reset();
    }

public:
    smt2_printer(smt2_pp_environment & env, params_ref const & params):
        m_manager(env.get_manager()),
        m_env(env),
        m_soccs(m_manager),
        m_root(0),
        m_aliased_pps(fm()),
        m_next_alias_idx(1),
        m_format_stack(fm()) {
        init_expr2alias_stack();

        pp_params p(params);
        m_pp_decimal = p.decimal();
        m_pp_decimal_precision = p.decimal_precision();
        m_pp_bv_lits = p.bv_literals();
        m_pp_float_real_lits = p.fp_real_literals();
        m_pp_bv_neg  = p.bv_neg();
        m_pp_max_depth = p.max_depth();
        m_pp_min_alias_size = p.min_alias_size();
        m_pp_flat_assoc = p.flat_assoc();
    }

    ~smt2_printer() {
        del_expr2alias_stack();
    }

    void operator()(expr * n, format_ref & r) {
        reset_var_names();
        process(n, r);
    }

    void operator()(expr * n, unsigned num, char const * var_prefix, format_ref & r, sbuffer<symbol> & var_names) {
        reset_var_names();
        if (var_prefix == 0)
            var_prefix = "x";
        if (strcmp(var_prefix, ALIAS_PREFIX) == 0) {
            var_prefix = "_a";
        }
        unsigned idx = 0;
        for (unsigned i = 0; i < num; i++) {
            symbol name = next_name(var_prefix, idx);
            name = ensure_quote_sym(name);
            var_names.push_back(name);
            m_var_names_set.insert(name);
            m_var_names.push_back(name);
        }
        std::reverse(m_var_names.begin(), m_var_names.end());
        process(n, r);
    }

    void operator()(sort * s, format_ref & r) {
        r = m_env.pp_sort(s);
    }

    void operator()(func_decl * f, format_ref & r) {
        unsigned arity = f->get_arity();
        unsigned len;
        format * fname = m_env.pp_fdecl_name(f, len);
        format * args[3];
        args[0] = fname;
        ptr_buffer<format> buf;
        for (unsigned i = 0; i < arity; i++) {
            buf.push_back(m_env.pp_sort(f->get_domain(i)));
        }
        args[1] = mk_seq5<format**, f2f>(m(), buf.begin(), buf.end(), f2f());
        args[2] = m_env.pp_sort(f->get_range());
        r = mk_seq1<format**, f2f>(m(), args, args+3, f2f(), "declare-fun");
    }

};

void mk_smt2_format(expr * n, smt2_pp_environment & env, params_ref const & p,
                    unsigned num_vars, char const * var_prefix,
                    format_ref & r, sbuffer<symbol> & var_names) {
    smt2_printer pr(env, p);
    pr(n, num_vars, var_prefix, r, var_names);
}

void mk_smt2_format(sort * s, smt2_pp_environment & env, params_ref const & p, format_ref & r) {
    smt2_printer pr(env, p);
    pr(s, r);
}

void mk_smt2_format(func_decl * f, smt2_pp_environment & env, params_ref const & p, format_ref & r) {
    smt2_printer pr(env, p);
    pr(f, r);
}

void mk_smt2_format(unsigned sz, expr * const* es, smt2_pp_environment & env, params_ref const & p,
                    unsigned num_vars, char const * var_prefix,
                    format_ref & r, sbuffer<symbol> & var_names) {
    smt2_printer pr(env, p);
    ast_manager & m = env.get_manager();
    
    format_ref_vector fmts(fm(m));
    for (unsigned i = 0; i < sz; ++i) {
        format_ref fr(fm(m));
        pr(es[i], num_vars, var_prefix, fr, var_names);
        fmts.push_back(fr);
    }
    r = mk_seq<format**, f2f>(m, fmts.c_ptr(), fmts.c_ptr() + fmts.size(), f2f());
}

std::ostream & ast_smt2_pp(std::ostream & out, expr * n, smt2_pp_environment & env, params_ref const & p, unsigned indent,
                            unsigned num_vars, char const * var_prefix) {
    ast_manager & m = env.get_manager();
    format_ref r(fm(m));
    sbuffer<symbol> var_names;
    mk_smt2_format(n, env, p, num_vars, var_prefix, r, var_names);
    if (indent > 0)
        r = mk_indent(m, indent, r.get());
    pp(out, r.get(), m, p);
    return out;
}

std::ostream & ast_smt2_pp(std::ostream & out, sort * s, smt2_pp_environment & env, params_ref const & p, unsigned indent) {
    ast_manager & m = env.get_manager();
    format_ref r(fm(m));
    sbuffer<symbol> var_names;
    mk_smt2_format(s, env, p, r);
    if (indent > 0)
        r = mk_indent(m, indent, r.get());
    pp(out, r.get(), m, p);
    return out;
}

std::ostream & ast_smt2_pp(std::ostream & out, func_decl * f, smt2_pp_environment & env, params_ref const & p, unsigned indent) {
    ast_manager & m = env.get_manager();
    format_ref r(fm(m));
    sbuffer<symbol> var_names;
    mk_smt2_format(f, env, p, r);
    if (indent > 0)
        r = mk_indent(m, indent, r.get());
    pp(out, r.get(), m, p);
    return out;
}

std::ostream & ast_smt2_pp(std::ostream & out, unsigned sz, expr * const* es, smt2_pp_environment & env, params_ref const & p, unsigned indent,
                            unsigned num_vars, char const * var_prefix) {
    ast_manager & m = env.get_manager();
    format_ref r(fm(m));
    sbuffer<symbol> var_names;
    mk_smt2_format(sz, es, env, p, num_vars, var_prefix, r, var_names);
    if (indent > 0)
        r = mk_indent(m, indent, r.get());
    pp(out, r.get(), m, p);
    return out;
}

mk_ismt2_pp::mk_ismt2_pp(ast * t, ast_manager & m, params_ref const & p, unsigned indent, unsigned num_vars, char const * var_prefix):
    m_ast(t),
    m_manager(m),
    m_params(p),
    m_indent(indent),
    m_num_vars(num_vars),
    m_var_prefix(var_prefix) {
}

mk_ismt2_pp::mk_ismt2_pp(ast * t, ast_manager & m, unsigned indent, unsigned num_vars, char const * var_prefix):
    m_ast(t),
    m_manager(m),
    m_params(m_empty),
    m_indent(indent),
    m_num_vars(num_vars),
    m_var_prefix(var_prefix) {
}

std::ostream& operator<<(std::ostream& out, mk_ismt2_pp const & p) {
    smt2_pp_environment_dbg env(p.m_manager);    
    if (p.m_ast == 0) {
        out << "null";
    }
    else if (is_expr(p.m_ast)) {
        ast_smt2_pp(out, to_expr(p.m_ast), env, p.m_params, p.m_indent, p.m_num_vars, p.m_var_prefix);
    }
    else if (is_sort(p.m_ast)) {
        ast_smt2_pp(out, to_sort(p.m_ast), env, p.m_params, p.m_indent);
    }
    else {
        SASSERT(is_func_decl(p.m_ast));
        ast_smt2_pp(out, to_func_decl(p.m_ast), env, p.m_params, p.m_indent);
    }
    return out;
}

std::ostream& operator<<(std::ostream& out, expr_ref const&  e) {
    return out << mk_ismt2_pp(e.get(), e.get_manager());
}

std::ostream& operator<<(std::ostream& out, app_ref const&  e) {
    return out << mk_ismt2_pp(e.get(), e.get_manager());
}

std::ostream& operator<<(std::ostream& out, func_decl_ref const&  e) {
    return out << mk_ismt2_pp(e.get(), e.get_manager());
}

std::ostream& operator<<(std::ostream& out, sort_ref const&  e) {
    return out << mk_ismt2_pp(e.get(), e.get_manager());
}

std::ostream& operator<<(std::ostream& out, expr_ref_vector const&  e) {
    smt2_pp_environment_dbg env(e.get_manager());
    params_ref p;
    return ast_smt2_pp(out, e.size(), e.c_ptr(), env, p, 0, 0, 0);
}

std::ostream& operator<<(std::ostream& out, app_ref_vector const&  e) {
    smt2_pp_environment_dbg env(e.get_manager());
    params_ref p;
    return ast_smt2_pp(out, e.size(), (expr*const*)e.c_ptr(), env, p, 0, 0, 0);
}

std::ostream& operator<<(std::ostream& out, func_decl_ref_vector const&  e) {
    for (unsigned i = 0; i < e.size(); ++i)
        out << mk_ismt2_pp(e[i], e.get_manager()) << "\n";
    return out;
}

std::ostream& operator<<(std::ostream& out, sort_ref_vector const&  e) {
    for (unsigned i = 0; i < e.size(); ++i)
        out << mk_ismt2_pp(e[i], e.get_manager()) << "\n";
    return out;
}

#ifdef Z3DEBUG
void pp(expr const * n, ast_manager & m) {
    std::cout << mk_ismt2_pp(const_cast<expr*>(n), m) << std::endl;
}
void pp(expr_ref const & n) {
    std::cout << mk_ismt2_pp(n.get(), n.m()) << std::endl;
}
#endif<|MERGE_RESOLUTION|>--- conflicted
+++ resolved
@@ -44,11 +44,7 @@
         return mk_string(m, str.c_str());
     }
     else if (!s.bare_str()) {
-<<<<<<< HEAD
-        return mk_string(m,"null");
-=======
         return mk_string(m, "null");
->>>>>>> 48e7da74
     }
     else {
         len = static_cast<unsigned>(strlen(s.bare_str()));
