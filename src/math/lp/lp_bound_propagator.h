--- conflicted
+++ resolved
@@ -20,11 +20,7 @@
     u_map<unsigned> m_improved_upper_bounds;
 
     T& m_imp;
-<<<<<<< HEAD
-    std_vector<implied_bound> m_ibounds;
-=======
     std_vector<implied_bound>& m_ibounds;
->>>>>>> a3e2e68d
 
     map<mpq, unsigned, obj_hash<mpq>, default_eq<mpq>> m_val2fixed_row;
     // works for rows of the form x + y + sum of fixed = 0
@@ -113,11 +109,7 @@
     };
 
 public:
-<<<<<<< HEAD
-    lp_bound_propagator(T& imp) : m_imp(imp) {}
-=======
     lp_bound_propagator(T& imp, std_vector<implied_bound> & ibounds) : m_imp(imp), m_ibounds(ibounds) {}
->>>>>>> a3e2e68d
 
     const std_vector<implied_bound>& ibounds() const { return m_ibounds; }
 
@@ -128,174 +120,6 @@
         m_column_types = &lp().get_column_types();
     }
    
-<<<<<<< HEAD
-    bool is_linear(const svector<lpvar>& m, lpvar& zero_var, lpvar& non_fixed) {
-        zero_var = non_fixed = null_lpvar;
-        unsigned n_of_non_fixed = 0;
-        for (lpvar v : m) {
-            if (!this->column_is_fixed(v)) {
-                n_of_non_fixed++;
-                non_fixed = v;
-                continue;                
-            } 
-            const auto & b = get_lower_bound(v).x;
-            if (b.is_zero()) {
-                zero_var = v;
-                return true;
-            } 
-            
-        }
-        return n_of_non_fixed <= 1;
-    }
-
-    void add_bounds_for_zero_var(lpvar monic_var, lpvar zero_var) {
-        auto& lps = lp();
-        auto lambda = [zero_var,&lps]() {
-            return lps.get_bound_constraint_witnesses_for_column(zero_var);
-        };
-        TRACE("add_bound", lp().print_column_info(zero_var, tout) << std::endl;);      
-        add_lower_bound_monic(monic_var, mpq(0), false, lambda);
-        add_upper_bound_monic(monic_var, mpq(0), false, lambda);
-    }
-
-    void add_lower_bound_monic(lpvar j, const mpq& v, bool is_strict, std::function<u_dependency*()> explain_dep) {
-       TRACE("add_bound", lp().print_column_info(j, tout) << std::endl;);
-       j = lp().column_to_reported_index(j);
-       unsigned k;
-       if (!m_improved_lower_bounds.find(j, k)) {
-            m_improved_lower_bounds.insert(j,static_cast<unsigned>(m_ibounds.size()));
-            m_ibounds.push_back(implied_bound(v, j, true, is_strict, explain_dep));
-       }
-       else {
-            auto& found_bound = m_ibounds[k];
-            if (v > found_bound.m_bound || (v == found_bound.m_bound && !found_bound.m_strict && is_strict)) {
-                found_bound = implied_bound(v, j, true, is_strict, explain_dep);
-                TRACE("add_bound", lp().print_implied_bound(found_bound, tout););
-            }
-       }
-    }
-
-    void add_upper_bound_monic(lpvar j, const mpq& bound_val, bool is_strict, std::function <u_dependency* ()> explain_bound) {
-        j = lp().column_to_reported_index(j);
-        unsigned k;
-        if (!m_improved_upper_bounds.find(j, k)) {
-            m_improved_upper_bounds.insert(j, static_cast<unsigned>(m_ibounds.size()));
-            m_ibounds.push_back(implied_bound(bound_val, j, false, is_strict, explain_bound));
-        }
-        else {
-            auto& found_bound = m_ibounds[k];
-            if (bound_val > found_bound.m_bound || (bound_val == found_bound.m_bound && !found_bound.m_strict && is_strict)) {
-                found_bound = implied_bound(bound_val, j, false, is_strict, explain_bound);
-                TRACE("add_bound", lp().print_implied_bound(found_bound, tout););
-            }
-       }
-    }
-
-    void propagate_monic(lpvar monic_var, const svector<lpvar>& vars) {
-        lpvar non_fixed, zero_var;
-        if (!is_linear(vars, zero_var, non_fixed)) 
-            return;
-        
-        if (zero_var != null_lpvar) 
-            add_bounds_for_zero_var(monic_var, zero_var);
-        else {
-            rational k = rational(1);
-            for (auto v : vars)
-                if (v != non_fixed) {
-                    k *= lp().get_column_value(v).x;
-                    if (k.is_big()) return;
-                }
-            
-            if (non_fixed != null_lpvar) 
-                propagate_monic_with_non_fixed(monic_var, vars, non_fixed, k);
-            else   // all variables are fixed
-                propagate_monic_with_all_fixed(monic_var, vars, k);
-        }
-    }
-    
-    void propagate_monic_with_non_fixed(lpvar monic_var, const svector<lpvar>& vars, lpvar non_fixed, const rational& k) {
-        lp::impq bound_value;
-        bool is_strict;
-        auto& lps = lp();
-
-        if (lower_bound_is_available(non_fixed)) {
-            bound_value = lp().column_lower_bound(non_fixed);
-            is_strict = !bound_value.y.is_zero();
-            auto lambda = [vars, non_fixed,&lps]() {
-                u_dependency* dep = lps.get_column_lower_bound_witness(non_fixed);
-                for (auto v : vars) 
-                    if (v != non_fixed) 
-                        dep = lps.join_deps(dep, lps.get_bound_constraint_witnesses_for_column(v));
-                return dep;
-            };
-            if (k.is_pos())
-                add_lower_bound_monic(monic_var, k * bound_value.x, is_strict, lambda);
-            else
-                add_upper_bound_monic(monic_var, k * bound_value.x, is_strict, lambda);
-       }
-
-       if (upper_bound_is_available(non_fixed)) {
-            bound_value = lp().column_upper_bound(non_fixed);
-            is_strict = !bound_value.y.is_zero();
-            auto lambda = [vars, non_fixed,&lps]() {
-                u_dependency* dep = lps.get_column_upper_bound_witness(non_fixed);
-                for (auto v : vars) 
-                    if (v != non_fixed) 
-                        dep = lps.join_deps(dep, lps.get_bound_constraint_witnesses_for_column(v));
-                return dep;
-            };
-            if (k.is_neg())
-                add_lower_bound_monic(monic_var, k * bound_value.x, is_strict, lambda);
-            else
-                add_upper_bound_monic(monic_var, k * bound_value.x, is_strict, lambda);
-       }
-
-       if (lower_bound_is_available(monic_var)) {
-           auto lambda = [vars, monic_var, non_fixed,&lps]() {
-               u_dependency* dep = lps.get_column_lower_bound_witness(monic_var);
-               for (auto v : vars) {
-                   if (v != non_fixed) {
-                       dep = lps.join_deps(dep, lps.get_bound_constraint_witnesses_for_column(v));
-                   }
-               }
-               return dep;
-           };
-           bound_value = lp().column_lower_bound(monic_var);
-           is_strict = !bound_value.y.is_zero();
-           if (k.is_pos())
-               add_lower_bound_monic(non_fixed, bound_value.x / k, is_strict, lambda);
-           else
-               add_upper_bound_monic(non_fixed, bound_value.x / k, is_strict, lambda);
-       }
-       
-       if (upper_bound_is_available(monic_var)) {
-            bound_value = lp().column_upper_bound(monic_var);
-            is_strict = !bound_value.y.is_zero();
-            auto lambda = [vars, monic_var, non_fixed,&lps]() {
-                u_dependency* dep = lps.get_column_upper_bound_witness(monic_var);
-                for (auto v : vars) {
-                    if (v != non_fixed) {
-                        dep = lps.join_deps(dep, lps.get_bound_constraint_witnesses_for_column(v));
-                    }
-                }
-                return dep;
-            };
-            if (k.is_neg())
-                add_lower_bound_monic(non_fixed, bound_value.x / k, is_strict, lambda);
-            else
-                add_upper_bound_monic(non_fixed, bound_value.x / k, is_strict, lambda);
-       }
-    }
-
-    void propagate_monic_with_all_fixed(lpvar monic_var, const svector<lpvar>& vars, const rational& k) {
-        auto& lps = lp();
-        auto lambda = [vars,&lps]() { return lps.get_bound_constraint_witnesses_for_columns(vars); };
-        add_lower_bound_monic(monic_var, k, false, lambda);
-        add_upper_bound_monic(monic_var, k, false, lambda);
-    }
-
-=======
->>>>>>> a3e2e68d
     column_type get_column_type(unsigned j) const {
         return (*m_column_types)[j];
     }
