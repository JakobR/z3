--- conflicted
+++ resolved
@@ -204,13 +204,13 @@
     
 
     void lookahead::pre_select() {
+        IF_VERBOSE(10, verbose_stream() << "freevars: " << m_freevars.size() << "\n";);
         m_lookahead.reset();
-        for (bool_var x : m_freevars) { // tree lookahead may leave some literals fixed in lower truth levels
+        for (bool_var x : m_freevars) { // tree lookahead leaves literals fixed in lower truth levels
             literal l(x, false);
             set_undef(l);
             set_undef(~l);
         }
-//printf("m_freevars.size() = %d\n", m_freevars.size());
         if (select(scope_lvl())) {
             get_scc();
             if (inconsistent()) return;
@@ -1327,12 +1327,7 @@
         unsigned sz = m_nary_count[(~l).index()];
         literal lit;
         SASSERT(m_search_mode == lookahead_mode::searching);
-<<<<<<< HEAD
-        for (unsigned idx : m_nary[(~l).index()]) {
-=======
-
         for (nary * n : m_nary[(~l).index()]) {
->>>>>>> 4adf4d4a
             if (sz-- == 0) break;
             unsigned len = n->dec_size();
             if (m_inconsistent) continue;
@@ -1658,7 +1653,6 @@
                 reset_lookahead_reward(lit);
                 unsigned num_units = push_lookahead1(lit, level);
                 update_lookahead_reward(lit, level);
-                unsigned old_trail_sz = m_trail.size();
                 unsigned dl_lvl = level;
                 num_units += do_double(lit, dl_lvl);
                 if (dl_lvl > level) {
@@ -1668,15 +1662,11 @@
                 pop_lookahead1(lit, num_units); 
                 if (unsat) {
                     TRACE("sat", tout << "backtracking and settting " << ~lit << "\n";);
-<<<<<<< HEAD
                     lookahead_backtrack();
-=======
-                    reset_lookahead_reward();
 #if CHECK_FAILED_LITERAL
                     assigns.push_back(m_trail.size());
                     assigns_lits.push_back(~lit);
 #endif
->>>>>>> 4adf4d4a
                     assign(~lit);
                     propagate();
                     change = true;
@@ -1689,17 +1679,13 @@
             }
             base += 2 * m_lookahead.size();
         }
-<<<<<<< HEAD
         lookahead_backtrack();
-=======
-        reset_lookahead_reward();
 #if CHECK_FAILED_LITERAL
         for (unsigned i = 0; i < assigns.size(); ++i) {
             std::cout << "check trail: " << m_trail[assigns[i]] << " " << assigns_lits[i] << "\n";
             VERIFY(m_trail[assigns[i]] == assigns_lits[i]);
         }
 #endif
->>>>>>> 4adf4d4a
         TRACE("sat", display_lookahead(tout); );
     }
 
